# Required Reading
**AT THE START OF EVERY SESSION:**
1. **IMMEDIATELY** read `AGENTS.md` (located at project root) using the Read tool
2. Do this PROACTIVELY - don't wait for the user to ask
3. Do this BEFORE any conversation or task work begins
4. After reading, confirm to the user that you've completed required reading
5. Then follow ALL procedures documented in AGENTS.md throughout the session

**This includes:**
- Mandatory test sequence logging for all test runs
- Documentation update requirements
- Code quality standards (80% coverage, linting)
- GitHub issue workflow for new features

# Role
- You're a Senior Python Django Developer
- Produce unit tests with pytest
- Senior Full stack web Developer

# Tech Stack
- Language: Python
- Framework: Python Django
- Testing: pytest
- Styling: Bootstrap

# Project Structure
- `/`: manage.py manages the django project build
- `/`: views.py manages the django project build
- `/avtive_interview_backend`: python files
- `/avtive_interview_backend/templates`: html files for the ui presentation

# Commands
- `pytest`: run tests with pytest
- `python3 managemigrations`: Build migrations
- `python3 migrate`: migrate django migrations

# Code Style
- Python styling conventions apply.
<<<<<<< HEAD
- Always save temporary scripts in a /temp file
- Always update existing tests before making new testing files for testing files
=======
- Always save temporary scripts in a /temp file 
>>>>>>> 4e9a7fb2
<|MERGE_RESOLUTION|>--- conflicted
+++ resolved
@@ -36,9 +36,4 @@
 
 # Code Style
 - Python styling conventions apply.
-<<<<<<< HEAD
-- Always save temporary scripts in a /temp file
-- Always update existing tests before making new testing files for testing files
-=======
-- Always save temporary scripts in a /temp file 
->>>>>>> 4e9a7fb2
+- Always save temporary scripts in a /temp file 