<<<<<<< HEAD
# Group-7-Spring-2025
## Setup, Startup and Accessing
### Local Manual 
#### Setup
1. Navigate to the root of the project.
2. Make a venv: `python3 -m venv myenv`
3. Load the venv
   - Windows(Powershell): `.\myenv\bin\activate`
   - Linux/Mac: `source myenv/bin/activate`
5. Navigate to the active_interview_backend/ folder
6. Install the requirements: `pip install -r requirements.txt`
7. Generate a secret django key: `python -c "from django.core.management.utils import get_random_secret_key; print(get_random_secret_key())"`
8. Run a django migration: `python3 manage.py migrate`
9. Export these environment variables to your local machine
   - Windows(Powershell)
      - `$env:PROD = "false"`
      - `$env:DJANGO_SECRET_KEY = "<your secret key>"`
      - `$env:OPENAI_API_KEY = "<your api key>"`
   - Linux/Mac
      - `export PROD=false`
      - `export DANGO_SECRET_KEY='<your secret key>'` (make sure to surround the key itself in apostraphes)
      - `export OPENAI_API_KEY=<your api key>`

#### Startup
1. Navigate to the root of the project.
2. <ins>(if you recently ran the clean-startup script)</ins> Repeat the manual setup steps 2-5 to set up the venv after it was erased
3. Load the venv
   - Windows(Powershell): `.\myenv\bin\activate`
   - Linux/Mac: `source myenv/bin/activate`
4. Navigate to the active_interview_backend/ folder
5. <ins>(if you changed a static file like **CSS** or **images**)</ins> Delete the folder active_interview_backend/staticfiles/: `rm -Rf staticfiles`
6. Run the server manually: `python3 manage.py runserver`


#### Registering Accounts
In order to allow people to register accounts from the page, permission levels must be set.
1. Activate your virtual environement
2. use the command 'python manage.py createsuperuser' to create an admin
3. launch the django project
4. Access through the means of the wep page or any other access point into the admin site 'http://127.0.0.1:8000/admin'
5. Go to groups
6. Add group called average_role and select permission levels
7. save the group
Now you should be able to register accounts on the page.

#### Google OAuth Setup

The application supports Google OAuth authentication, allowing users to sign in with their Google accounts.

##### For Local Development

**Prerequisites:**
- Google Cloud Console account
- Active Django admin account (see "Registering Accounts" above)

**Steps:**

1. **Create Google OAuth Credentials**
   - Go to [Google Cloud Console](https://console.cloud.google.com/)
   - Create a new project or select existing project
   - Navigate to "APIs & Services" > "Credentials"
   - Click "Create Credentials" > "OAuth 2.0 Client ID"
   - Configure OAuth consent screen if prompted
   - Application type: **Web application**
   - Name: `Active Interview Service - Local`
   - Authorized redirect URIs:
     ```
     http://localhost:8000/accounts/google/login/callback/
     http://127.0.0.1:8000/accounts/google/login/callback/
     ```
   - Click "Create" and save your **Client ID** and **Client Secret**

2. **Configure Django Site**
   - Start your Django server: `python manage.py runserver`
   - Access Django admin: `http://127.0.0.1:8000/admin`
   - Navigate to **Sites** (under "SITES" section)
   - Edit the site with ID=1:
     - Domain name: `localhost:8000`
     - Display name: `Active Interview Service`
   - Save changes

3. **Add Google OAuth App in Django Admin**
   - In Django admin, navigate to **Social applications** (under "SOCIAL ACCOUNTS")
   - Click "Add social application"
   - Fill in the form:
     - **Provider**: Google
     - **Name**: Google OAuth
     - **Client ID**: (paste your Google Client ID)
     - **Secret key**: (paste your Google Client Secret)
     - **Sites**: Select "localhost:8000"
   - Click "Save"

4. **Test OAuth Login**
   - Navigate to `http://localhost:8000/login/`
   - Click "Continue with Google"
   - You should be redirected to Google login
   - After authentication, you'll be redirected back to the application

**Troubleshooting Local OAuth:**
```bash
# Run diagnostic script
cd active_interview_backend
python manage.py shell < ../temp/fix_oauth_setup.py

# Manually verify Site configuration
python manage.py shell
>>> from django.contrib.sites.models import Site
>>> Site.objects.get(id=1)
```

##### For Production/CD Deployment

**Prerequisites:**
- Railway/production environment with deployed application
- Production domain name

**Steps:**

1. **Create Production OAuth Credentials**
   - Go to [Google Cloud Console](https://console.cloud.google.com/)
   - Create a new OAuth 2.0 Client ID or edit existing
   - Application type: **Web application**
   - Name: `Active Interview Service - Production`
   - Authorized redirect URIs:
     ```
     https://app.activeinterviewservice.me/accounts/google/login/callback/
     https://your-railway-domain.up.railway.app/accounts/google/login/callback/
     ```
   - Click "Create" and save credentials

2. **Set Environment Variables**

   Add these environment variables to your Railway/production environment:
   ```bash
   GOOGLE_OAUTH_CLIENT_ID=<your production client ID>
   GOOGLE_OAUTH_CLIENT_SECRET=<your production client secret>
   SITE_DOMAIN=app.activeinterviewservice.me
   SITE_NAME=Active Interview Service
   ```

3. **Configure Production Site via Django Shell**

   SSH into your production environment or use Railway's shell:
   ```bash
   python manage.py shell
   ```

   Then run:
   ```python
   from django.contrib.sites.models import Site
   from allauth.socialaccount.models import SocialApp

   # Update Site
   site = Site.objects.get(id=1)
   site.domain = 'app.activeinterviewservice.me'
   site.name = 'Active Interview Service'
   site.save()

   # Create or update Google OAuth app
   app, created = SocialApp.objects.get_or_create(
       provider='google',
       defaults={'name': 'Google OAuth'}
   )
   app.client_id = 'YOUR_PRODUCTION_CLIENT_ID'
   app.secret = 'YOUR_PRODUCTION_CLIENT_SECRET'
   app.save()

   # Link app to site
   if not app.sites.filter(id=1).exists():
       app.sites.add(site)

   print(f"OAuth configured for {site.domain}")
   ```

4. **Run Migrations**
   ```bash
   python manage.py migrate
   ```

5. **Test Production OAuth**
   - Navigate to `https://app.activeinterviewservice.me/login/`
   - Click "Continue with Google"
   - Verify successful authentication

**Automated Production Setup (Recommended for CD):**

Create a management command to automate OAuth setup:

```bash
# In your deployment script or Railway startup
python manage.py shell << 'EOF'
import os
from django.contrib.sites.models import Site
from allauth.socialaccount.models import SocialApp

# Get from environment variables
client_id = os.getenv('GOOGLE_OAUTH_CLIENT_ID')
client_secret = os.getenv('GOOGLE_OAUTH_CLIENT_SECRET')
site_domain = os.getenv('SITE_DOMAIN', 'app.activeinterviewservice.me')
site_name = os.getenv('SITE_NAME', 'Active Interview Service')

if client_id and client_secret:
    # Update site
    site, _ = Site.objects.update_or_create(
        id=1,
        defaults={'domain': site_domain, 'name': site_name}
    )

    # Update OAuth app
    app, _ = SocialApp.objects.update_or_create(
        provider='google',
        defaults={
            'name': 'Google OAuth',
            'client_id': client_id,
            'secret': client_secret
        }
    )

    # Link to site
    app.sites.add(site)
    print(f"✓ OAuth configured for {site_domain}")
else:
    print("⚠ OAuth credentials not found in environment variables")
EOF
```



#### Accessing
`http://127.0.0.1:8000`

### Local Docker-Compose
#### Setup
1. Navigate to the root of the project.
2. Make a venv: `python3 -m venv myenv`
3. Load the venv: `source myenv/bin/activate`
4. Install the requirements: `pip install -r active_interview_backend/requirements.txt`
5. Generate a secret django key: `python -c "from django.core.management.utils import get_random_secret_key; print(get_random_secret_key())"`
6. Make an OpenAI API key.
6. Edit open a `.env` file in the root of your project and fill it out like so:
=======
# Active Interview Service

AI-powered interview practice platform to help job seekers prepare for technical interviews with personalized feedback and scoring.

## Overview

Active Interview Service is a Django web application that allows users to practice job interviews with an OpenAI-powered AI interviewer. Upload your resume and a job listing, select an interview type and difficulty, then receive timed questions and real-time feedback to improve your interview skills.

**Production:** https://active-interview-service-production.up.railway.app

---

## Quick Start

Choose your preferred development method:

### Option 1: Manual Setup (Recommended for Beginners)

```bash
# 1. Clone and setup
git clone https://github.com/UCCS-CS4300-5300/Fall-25-CS-5300.git
cd Fall-25-CS-5300
python3 -m venv myenv
source myenv/bin/activate  # Windows: .\myenv\Scripts\activate

# 2. Install dependencies
cd active_interview_backend
pip install -r requirements.txt

# 3. Configure environment
export PROD=false
export DJANGO_SECRET_KEY=$(python -c "from django.core.management.utils import get_random_secret_key; print(get_random_secret_key())")
export OPENAI_API_KEY=your_openai_api_key_here

# 4. Setup database and run
python manage.py migrate
python manage.py createsuperuser  # Create admin account
python manage.py runserver
>>>>>>> dc1c6cbd
```

**Access:** `http://127.0.0.1:8000`

**Next:** Create `average_role` group in Django admin to enable user registration. See [Setup Guide](docs/setup/local-development.md#5-create-superuser-and-configure-permissions).

### Option 2: Docker (Recommended for Teams)

```bash
# 1. Clone repository
git clone https://github.com/UCCS-CS4300-5300/Fall-25-CS-5300.git
cd Fall-25-CS-5300

# 2. Create .env file
echo "DJANGO_SECRET_KEY=your_secret_key" > .env
echo "OPENAI_API_KEY=your_openai_key" >> .env

# 3. Start containers
docker-compose up -d --build
```

**Access:** `http://127.0.0.1`

---

## Features

### For Job Seekers

- 📝 **Upload Resumes & Job Listings** - PDF/DOCX support with text extraction
- 🤖 **AI Interview Practice** - Powered by OpenAI GPT-4o
- 🎯 **Multiple Interview Types** - General, Technical Skills, Personality, Final Screening
- 📊 **Performance Feedback** - AI-generated scores and detailed feedback
- 📈 **Progress Tracking** - Save and review past interview sessions
- 📄 **PDF Reports** - Export professional interview reports

### For Developers

- 🔒 **User Authentication** - Django built-in auth with groups
- 🔌 **REST API** - Django REST Framework for resume/job management
- 🧪 **Comprehensive Testing** - 492+ tests with 80%+ coverage
- 🚀 **CI/CD Pipeline** - Automated testing, linting, security scans
- 🐳 **Docker Support** - Consistent development and production environments
- ☁️ **Railway Deployment** - One-click production deployment

---

## Documentation

📚 **[Complete Documentation →](docs/)**

### Setup Guides

- **[Local Development](docs/setup/local-development.md)** - Detailed setup instructions
- **[Testing Guide](docs/setup/testing.md)** - Run tests and check coverage
- **[BDD Feature Files](docs/setup/bdd-feature-files.md)** - Creating feature files from GitHub issues
- **[Troubleshooting](docs/setup/troubleshooting.md)** - Common issues and solutions

### Deployment

- **[CI/CD Pipeline](docs/deployment/ci-cd.md)** - GitHub Actions workflows
- **[Railway Deployment](docs/deployment/railway.md)** - Production deployment guide

### Architecture

- **[System Overview](docs/architecture/overview.md)** - High-level architecture
- **[Database Models](docs/architecture/models.md)** - Model reference
- **[API Reference](docs/architecture/api.md)** - REST API documentation

### Features

- **[Exportable Reports](docs/features/exportable-reports.md)** - PDF report generation

---

## Technology Stack

**Backend:**
- Django 4.2.19
- Django REST Framework 3.15.2
- OpenAI GPT-4o
- Gunicorn (production)

**Database:**
- SQLite (development)
- PostgreSQL (production)

**Frontend:**
- Bootstrap 5
- jQuery
- Ajax

**File Processing:**
- PyMuPDF (PDF parsing)
- python-docx (DOCX parsing)
- ReportLab (PDF generation)

**Deployment:**
- Docker & Docker Compose
- Nginx (reverse proxy)
- Railway (hosting)
- GitHub Actions (CI/CD)

**Testing:**
- Django TestCase
- Selenium (E2E)
- Coverage.py
- Behave (BDD)

---

## Project Structure

```
Fall-25-CS-5300/
├── active_interview_backend/   # Django application
│   ├── active_interview_app/   # Main app
│   │   ├── models.py          # Database models
│   │   ├── views.py           # View logic
│   │   ├── templates/         # HTML templates
│   │   └── tests/             # Test suite
│   ├── features/              # BDD feature files
│   └── manage.py              # Django CLI
├── docs/                       # Documentation
│   ├── setup/                 # Setup guides
│   ├── deployment/            # Deployment docs
│   ├── architecture/          # Architecture docs
│   └── features/              # Feature specs
├── .github/workflows/         # CI/CD pipelines
├── docker-compose.yml         # Development containers
├── docker-compose.prod.yml    # Production containers
└── README.md                  # This file
```

---

## Testing

Run the full test suite:

```bash
cd active_interview_backend
python manage.py test
```

With coverage:

```bash
coverage run manage.py test
coverage report -m
coverage html  # Generate HTML report
```

**CI Requirement:** Minimum 80% code coverage

**[Full Testing Guide →](docs/setup/testing.md)**

---

## Contributing

We welcome contributions! Please see [CONTRIBUTING.md](CONTRIBUTING.md) for guidelines.

**Quick workflow:**
1. Fork the repository
2. Create a feature branch
3. Write tests for your changes
4. Ensure tests pass and coverage ≥ 80%
5. Submit a pull request

---

## CI/CD Pipeline

<<<<<<< HEAD
The project uses separate Continuous Integration (CI) and Continuous Deployment (CD) workflows to ensure code quality and automated deployments.

### Workflow: `CI.yml` (Continuous Integration)

Runs on push to `main` branch, pull requests to `main`, or manual dispatch (`workflow_dispatch`).

**Jobs:**

1. **Lint** - Code quality checks
   - Python linting with `flake8`
   - Django template linting with `djlint`
   - Outputs results to GitHub Step Summary

2. **Security** - Security scanning (depends on Lint)
   - Dependency vulnerability scanning with `safety`
   - Static code analysis with `bandit`
   - Generates JSON reports and uploads as artifacts
   - Retention: 14 days

3. **Test** - Runs Django tests with coverage validation (depends on Security)
   - Spins up Docker containers with `docker-compose.prod.yml`
   - Installs Chrome (v135.0.7049.52-1) and Chromedriver for Selenium tests
   - Runs Django test suite with coverage tracking
   - Enforces minimum 80% code coverage requirement
   - Uploads coverage reports as artifacts
   - Cleans up Docker resources after completion

4. **AI Review** - Automated code review using OpenAI (runs in parallel)
   - Analyzes git diffs for pushes and pull requests
   - Generates AI-powered code review feedback
   - Uploads review reports as artifacts
   - Adds review summary to GitHub Step Summary

5. **Cleanup** - Archive and cleanup (runs after all jobs complete)
   - Downloads all artifacts from previous jobs
   - Creates compressed archive of essential files (coverage, security, AI review)
   - Uploads consolidated archive with 30-day retention
   - Generates cleanup summary

**Environment Variables:**
- `PYTHON_VERSION`: 3.13
- `CHROME_VERSION`: 135.0.7049.52-1
- `CHROMEDRIVER_VERSION`: 135.0.7049.52
- `RETENTION_DAYS`: 14

### Workflow: `CD.yml` (Continuous Deployment)

Runs on push to `prod` or `main` branches, or manual dispatch (`workflow_dispatch`).

**Jobs:**

1. **Deploy** - Deploys to Railway
   - Checks out code
   - Installs Railway CLI via npm
   - Deploys using Railway service
   - Generates deployment summary with status, branch, commit, and timestamp

**Deployment Details:**
- Target: Railway platform
- Triggers: Push to `prod` or `main` branches, or manual trigger
- Method: Railway CLI (`railway up`)

### Required Secrets

**For CI Pipeline:**
- `DJANGO_SECRET_KEY` - Django secret key for testing environment
- `OPENAI_API_KEY` - OpenAI API key for AI code reviews

**For CD Pipeline:**
- `RAILWAY_TOKEN` - Railway authentication token
- `RAILWAY_SERVICE_ID` - Railway service identifier for deployment

**For OAuth (Production):**
- `GOOGLE_OAUTH_CLIENT_ID` - Google OAuth Client ID for production
- `GOOGLE_OAUTH_CLIENT_SECRET` - Google OAuth Client Secret for production
- `SITE_DOMAIN` - Production domain (e.g., `app.activeinterviewservice.me`)
- `SITE_NAME` - Application name (e.g., `Active Interview Service`)

**Setting Secrets in GitHub:**
1. Navigate to your repository on GitHub
2. Go to Settings > Secrets and variables > Actions
3. Click "New repository secret"
4. Add each secret with its corresponding value

**Setting Environment Variables in Railway:**
1. Log into Railway dashboard
2. Select your project
3. Navigate to Variables tab
4. Add each environment variable

## Troubleshooting

### OAuth Issues

#### Error: "Redirect URI mismatch"
**Problem:** Google OAuth redirect URI doesn't match configured URIs.

**Solution:**
1. Check your Google Cloud Console OAuth credentials
2. Ensure redirect URIs include:
   - Local: `http://localhost:8000/accounts/google/login/callback/` and `http://127.0.0.1:8000/accounts/google/login/callback/`
   - Production: `https://your-domain.com/accounts/google/login/callback/`
3. Make sure there are no trailing slashes missing or extra

#### Error: "Site matching query does not exist"
**Problem:** Django Site object not configured correctly.

**Solution:**
```bash
python manage.py shell
>>> from django.contrib.sites.models import Site
>>> Site.objects.update_or_create(id=1, defaults={'domain': 'localhost:8000', 'name': 'Active Interview Service'})
```

#### Error: "SocialApp matching query does not exist"
**Problem:** Google OAuth app not configured in Django admin.

**Solution:**
1. Go to Django admin: `/admin/`
2. Navigate to Social applications
3. Add a new social application with Google provider
4. Link it to your site

#### OAuth Button Goes to Dead End
**Problem:** OAuth credentials not set up or Site configuration incorrect.

**Solution:**
Run the diagnostic script:
```bash
cd active_interview_backend
python manage.py shell < ../temp/fix_oauth_setup.py
```

This will identify the specific issue and provide fix commands.

#### Users Can't Login After OAuth
**Problem:** User profile or group permissions not set up.

**Solution:**
1. Ensure `average_role` group exists (see "Registering Accounts")
2. Check `active_interview_app/adapters.py` is configured correctly
3. Verify `SOCIALACCOUNT_ADAPTER` setting points to custom adapter

### Database Issues

#### Migrations Out of Sync
```bash
# Reset migrations (WARNING: This deletes data)
python manage.py migrate --fake-initial
python manage.py migrate
```

#### Database Locked (SQLite)
```bash
# Stop all Django processes
pkill -f runserver

# Restart server
python manage.py runserver
```

### Static Files Not Loading

```bash
# Clear and recollect static files
rm -rf staticfiles/
python manage.py collectstatic --noinput
```

### Docker Issues

#### Container Won't Start
```bash
# Full cleanup and restart
docker-compose down --volumes --remove-orphans
docker system prune -f
docker-compose up -d --build
```

#### Can't Connect to Container
```bash
# Check container logs
docker-compose logs web

# Check container status
docker-compose ps
```

## AI Use
1. The git diff script in CI.yml was iteratively designed with the help of chatgpt.
2. The check_coverage.sh script was generated by chatgpt, although minor modifications have been made: https://chatgpt.com/share/67cf5f81-5500-8006-894a-7f8403fcc0f
3. The chatbox image on the homepage was generated by chatgpt.
4. The E2E authentication script is adapted from a ChatGPT response
5. The chrome and chromedriver install scripts in CI.yml are adapted from ChatGPT responses
6. The jQuery/Ajax script in chat-view.html is adapted from a ChatGPT response
7. ChatGPT was used to rewrite system prompts for greater clarity
8. The chat creation button hiding script was adapted from a ChatGPT response.
9. Claude Code was used to consolidate and fix the CI/CD workflow configuration.
10. Claude Code was used to create OAuth templates, fix authentication navigation, and write comprehensive tests.

## Technologies
1. Django
2. Nginx
3. Gunicorn
4. ChatGPT
5. Bootstrap 5
6. Docker-Compose
7. Digital Ocean
8. Ajax
9. jQuery
10. DOMPurify
11. pymupdf
=======
**Continuous Integration (`.github/workflows/CI.yml`):**
- ✅ Linting (flake8, djlint)
- ✅ Security scans (safety, bandit)
- ✅ Test suite with coverage validation
- ✅ AI-powered code review

**Continuous Deployment (`.github/workflows/CD.yml`):**
- 🚀 Automatic deployment to Railway on push to `main`

**[CI/CD Documentation →](docs/deployment/ci-cd.md)**

---

## Team & AI Attribution

**Team:** Group 7, Spring 2025

**AI Tools Used:**
1. ChatGPT - Git diff script, coverage checker, E2E auth script, Chrome/Chromedriver install, jQuery/Ajax, system prompt rewrites
2. Claude Code - CI/CD consolidation and fixes, test infrastructure improvements

See full attribution in [AI Use section of README](https://github.com/UCCS-CS4300-5300/Fall-25-CS-5300#ai-use) (legacy).

---

## License

[Specify license here]

---

## Support

- 📖 **Documentation:** [docs/](docs/)
- 🐛 **Issues:** [GitHub Issues](https://github.com/UCCS-CS4300-5300/Fall-25-CS-5300/issues)
- 💬 **Discussions:** [GitHub Discussions](https://github.com/UCCS-CS4300-5300/Fall-25-CS-5300/discussions)

---

## Acknowledgments

Built with Django, powered by OpenAI, deployed on Railway.
>>>>>>> dc1c6cbd
<|MERGE_RESOLUTION|>--- conflicted
+++ resolved
@@ -1,54 +1,18 @@
-<<<<<<< HEAD
-# Group-7-Spring-2025
-## Setup, Startup and Accessing
-### Local Manual 
-#### Setup
-1. Navigate to the root of the project.
-2. Make a venv: `python3 -m venv myenv`
-3. Load the venv
-   - Windows(Powershell): `.\myenv\bin\activate`
-   - Linux/Mac: `source myenv/bin/activate`
-5. Navigate to the active_interview_backend/ folder
-6. Install the requirements: `pip install -r requirements.txt`
-7. Generate a secret django key: `python -c "from django.core.management.utils import get_random_secret_key; print(get_random_secret_key())"`
-8. Run a django migration: `python3 manage.py migrate`
-9. Export these environment variables to your local machine
-   - Windows(Powershell)
-      - `$env:PROD = "false"`
-      - `$env:DJANGO_SECRET_KEY = "<your secret key>"`
-      - `$env:OPENAI_API_KEY = "<your api key>"`
-   - Linux/Mac
-      - `export PROD=false`
-      - `export DANGO_SECRET_KEY='<your secret key>'` (make sure to surround the key itself in apostraphes)
-      - `export OPENAI_API_KEY=<your api key>`
-
-#### Startup
-1. Navigate to the root of the project.
-2. <ins>(if you recently ran the clean-startup script)</ins> Repeat the manual setup steps 2-5 to set up the venv after it was erased
-3. Load the venv
-   - Windows(Powershell): `.\myenv\bin\activate`
-   - Linux/Mac: `source myenv/bin/activate`
-4. Navigate to the active_interview_backend/ folder
-5. <ins>(if you changed a static file like **CSS** or **images**)</ins> Delete the folder active_interview_backend/staticfiles/: `rm -Rf staticfiles`
-6. Run the server manually: `python3 manage.py runserver`
-
-
-#### Registering Accounts
-In order to allow people to register accounts from the page, permission levels must be set.
-1. Activate your virtual environement
-2. use the command 'python manage.py createsuperuser' to create an admin
-3. launch the django project
-4. Access through the means of the wep page or any other access point into the admin site 'http://127.0.0.1:8000/admin'
-5. Go to groups
-6. Add group called average_role and select permission levels
-7. save the group
-Now you should be able to register accounts on the page.
-
-#### Google OAuth Setup
+# Active Interview Service
+
+AI-powered interview practice platform to help job seekers prepare for technical interviews with personalized feedback and scoring.
+
+## Overview
+
+Active Interview Service is a Django web application that allows users to practice job interviews with an OpenAI-powered AI interviewer. Upload your resume and a job listing, select an interview type and difficulty, then receive timed questions and real-time feedback to improve your interview skills.
+
+**Production:** https://active-interview-service-production.up.railway.app
+
+## Google OAuth Setup
 
 The application supports Google OAuth authentication, allowing users to sign in with their Google accounts.
 
-##### For Local Development
+### For Local Development
 
 **Prerequisites:**
 - Google Cloud Console account
@@ -109,7 +73,7 @@
 >>> Site.objects.get(id=1)
 ```
 
-##### For Production/CD Deployment
+### For Production/CD Deployment
 
 **Prerequisites:**
 - Railway/production environment with deployed application
@@ -225,31 +189,6 @@
 EOF
 ```
 
-
-
-#### Accessing
-`http://127.0.0.1:8000`
-
-### Local Docker-Compose
-#### Setup
-1. Navigate to the root of the project.
-2. Make a venv: `python3 -m venv myenv`
-3. Load the venv: `source myenv/bin/activate`
-4. Install the requirements: `pip install -r active_interview_backend/requirements.txt`
-5. Generate a secret django key: `python -c "from django.core.management.utils import get_random_secret_key; print(get_random_secret_key())"`
-6. Make an OpenAI API key.
-6. Edit open a `.env` file in the root of your project and fill it out like so:
-=======
-# Active Interview Service
-
-AI-powered interview practice platform to help job seekers prepare for technical interviews with personalized feedback and scoring.
-
-## Overview
-
-Active Interview Service is a Django web application that allows users to practice job interviews with an OpenAI-powered AI interviewer. Upload your resume and a job listing, select an interview type and difficulty, then receive timed questions and real-time feedback to improve your interview skills.
-
-**Production:** https://active-interview-service-production.up.railway.app
-
 ---
 
 ## Quick Start
@@ -278,7 +217,6 @@
 python manage.py migrate
 python manage.py createsuperuser  # Create admin account
 python manage.py runserver
->>>>>>> dc1c6cbd
 ```
 
 **Access:** `http://127.0.0.1:8000`
@@ -453,70 +391,50 @@
 
 ## CI/CD Pipeline
 
-<<<<<<< HEAD
-The project uses separate Continuous Integration (CI) and Continuous Deployment (CD) workflows to ensure code quality and automated deployments.
-
-### Workflow: `CI.yml` (Continuous Integration)
-
-Runs on push to `main` branch, pull requests to `main`, or manual dispatch (`workflow_dispatch`).
-
-**Jobs:**
-
-1. **Lint** - Code quality checks
-   - Python linting with `flake8`
-   - Django template linting with `djlint`
-   - Outputs results to GitHub Step Summary
-
-2. **Security** - Security scanning (depends on Lint)
-   - Dependency vulnerability scanning with `safety`
-   - Static code analysis with `bandit`
-   - Generates JSON reports and uploads as artifacts
-   - Retention: 14 days
-
-3. **Test** - Runs Django tests with coverage validation (depends on Security)
-   - Spins up Docker containers with `docker-compose.prod.yml`
-   - Installs Chrome (v135.0.7049.52-1) and Chromedriver for Selenium tests
-   - Runs Django test suite with coverage tracking
-   - Enforces minimum 80% code coverage requirement
-   - Uploads coverage reports as artifacts
-   - Cleans up Docker resources after completion
-
-4. **AI Review** - Automated code review using OpenAI (runs in parallel)
-   - Analyzes git diffs for pushes and pull requests
-   - Generates AI-powered code review feedback
-   - Uploads review reports as artifacts
-   - Adds review summary to GitHub Step Summary
-
-5. **Cleanup** - Archive and cleanup (runs after all jobs complete)
-   - Downloads all artifacts from previous jobs
-   - Creates compressed archive of essential files (coverage, security, AI review)
-   - Uploads consolidated archive with 30-day retention
-   - Generates cleanup summary
-
-**Environment Variables:**
-- `PYTHON_VERSION`: 3.13
-- `CHROME_VERSION`: 135.0.7049.52-1
-- `CHROMEDRIVER_VERSION`: 135.0.7049.52
-- `RETENTION_DAYS`: 14
-
-### Workflow: `CD.yml` (Continuous Deployment)
-
-Runs on push to `prod` or `main` branches, or manual dispatch (`workflow_dispatch`).
-
-**Jobs:**
-
-1. **Deploy** - Deploys to Railway
-   - Checks out code
-   - Installs Railway CLI via npm
-   - Deploys using Railway service
-   - Generates deployment summary with status, branch, commit, and timestamp
-
-**Deployment Details:**
-- Target: Railway platform
-- Triggers: Push to `prod` or `main` branches, or manual trigger
-- Method: Railway CLI (`railway up`)
-
-### Required Secrets
+**Continuous Integration (`.github/workflows/CI.yml`):**
+- ✅ Linting (flake8, djlint)
+- ✅ Security scans (safety, bandit)
+- ✅ Test suite with coverage validation
+- ✅ AI-powered code review
+
+**Continuous Deployment (`.github/workflows/CD.yml`):**
+- 🚀 Automatic deployment to Railway on push to `main`
+
+**[CI/CD Documentation →](docs/deployment/ci-cd.md)**
+
+---
+
+## Team & AI Attribution
+
+**Team:** Group 7, Spring 2025
+
+**AI Tools Used:**
+1. ChatGPT - Git diff script, coverage checker, E2E auth script, Chrome/Chromedriver install, jQuery/Ajax, system prompt rewrites
+2. Claude Code - CI/CD consolidation and fixes, test infrastructure improvements
+
+See full attribution in [AI Use section of README](https://github.com/UCCS-CS4300-5300/Fall-25-CS-5300#ai-use) (legacy).
+
+---
+
+## License
+
+[Specify license here]
+
+---
+
+## Support
+
+- 📖 **Documentation:** [docs/](docs/)
+- 🐛 **Issues:** [GitHub Issues](https://github.com/UCCS-CS4300-5300/Fall-25-CS-5300/issues)
+- 💬 **Discussions:** [GitHub Discussions](https://github.com/UCCS-CS4300-5300/Fall-25-CS-5300/discussions)
+
+---
+
+## Acknowledgments
+
+Built with Django, powered by OpenAI, deployed on Railway.
+
+### Environment Variables & Secrets
 
 **For CI Pipeline:**
 - `DJANGO_SECRET_KEY` - Django secret key for testing environment
@@ -543,6 +461,8 @@
 2. Select your project
 3. Navigate to Variables tab
 4. Add each environment variable
+
+---
 
 ## Troubleshooting
 
@@ -642,7 +562,10 @@
 docker-compose ps
 ```
 
+---
+
 ## AI Use
+
 1. The git diff script in CI.yml was iteratively designed with the help of chatgpt.
 2. The check_coverage.sh script was generated by chatgpt, although minor modifications have been made: https://chatgpt.com/share/67cf5f81-5500-8006-894a-7f8403fcc0f
 3. The chatbox image on the homepage was generated by chatgpt.
@@ -654,7 +577,10 @@
 9. Claude Code was used to consolidate and fix the CI/CD workflow configuration.
 10. Claude Code was used to create OAuth templates, fix authentication navigation, and write comprehensive tests.
 
+---
+
 ## Technologies
+
 1. Django
 2. Nginx
 3. Gunicorn
@@ -665,48 +591,4 @@
 8. Ajax
 9. jQuery
 10. DOMPurify
-11. pymupdf
-=======
-**Continuous Integration (`.github/workflows/CI.yml`):**
-- ✅ Linting (flake8, djlint)
-- ✅ Security scans (safety, bandit)
-- ✅ Test suite with coverage validation
-- ✅ AI-powered code review
-
-**Continuous Deployment (`.github/workflows/CD.yml`):**
-- 🚀 Automatic deployment to Railway on push to `main`
-
-**[CI/CD Documentation →](docs/deployment/ci-cd.md)**
-
----
-
-## Team & AI Attribution
-
-**Team:** Group 7, Spring 2025
-
-**AI Tools Used:**
-1. ChatGPT - Git diff script, coverage checker, E2E auth script, Chrome/Chromedriver install, jQuery/Ajax, system prompt rewrites
-2. Claude Code - CI/CD consolidation and fixes, test infrastructure improvements
-
-See full attribution in [AI Use section of README](https://github.com/UCCS-CS4300-5300/Fall-25-CS-5300#ai-use) (legacy).
-
----
-
-## License
-
-[Specify license here]
-
----
-
-## Support
-
-- 📖 **Documentation:** [docs/](docs/)
-- 🐛 **Issues:** [GitHub Issues](https://github.com/UCCS-CS4300-5300/Fall-25-CS-5300/issues)
-- 💬 **Discussions:** [GitHub Discussions](https://github.com/UCCS-CS4300-5300/Fall-25-CS-5300/discussions)
-
----
-
-## Acknowledgments
-
-Built with Django, powered by OpenAI, deployed on Railway.
->>>>>>> dc1c6cbd
+11. pymupdf