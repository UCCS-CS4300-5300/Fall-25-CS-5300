--- conflicted
+++ resolved
@@ -231,14 +231,9 @@
         mock_resp2.choices = [MagicMock()]
         mock_resp2.choices[0].message.content = '[{"id":0,"title":"Q","duration":60,"content":"Q1"}]'
 
-<<<<<<< HEAD
         mock_client = MagicMock()
         mock_client.chat.completions.create.side_effect = [mock_resp1, mock_resp2]
         mock_get_client.return_value = (mock_client, 'gpt-4o', {'tier': 'premium'})
-=======
-        mock_client.return_value.chat.completions.create.side_effect = [
-            mock_resp1, mock_resp2]
->>>>>>> 27918fe0
 
         self.client.post(reverse('chat-create'), {
             'create': 'true',
@@ -274,14 +269,9 @@
         mock_resp2.choices = [MagicMock()]
         mock_resp2.choices[0].message.content = "Not valid JSON"
 
-<<<<<<< HEAD
         mock_client = MagicMock()
         mock_client.chat.completions.create.side_effect = [mock_resp1, mock_resp2]
         mock_get_client.return_value = (mock_client, 'gpt-4o', {'tier': 'premium'})
-=======
-        mock_client.return_value.chat.completions.create.side_effect = [
-            mock_resp1, mock_resp2]
->>>>>>> 27918fe0
 
         self.client.post(reverse('chat-create'), {
             'create': 'true',
@@ -489,14 +479,9 @@
         mock_resp2.choices = [MagicMock()]
         mock_resp2.choices[0].message.content = "Good"
 
-<<<<<<< HEAD
         mock_client = MagicMock()
         mock_client.chat.completions.create.side_effect = [mock_resp1, mock_resp2]
         mock_get_client.return_value = (mock_client, 'gpt-4o', {'tier': 'premium'})
-=======
-        mock_client.return_value.chat.completions.create.side_effect = [
-            mock_resp1, mock_resp2]
->>>>>>> 27918fe0
 
         response = self.client.get(
             reverse('result-charts', kwargs={'chat_id': chat.id}))
