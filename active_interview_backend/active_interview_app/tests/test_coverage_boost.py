"""
Focused tests to boost coverage for the 3 failing files to 80%+
Simplified and targeted to ensure they actually run.
"""
from django.test import TestCase, Client, TransactionTestCase
from django.urls import reverse
from django.contrib.auth.models import User
from django.core.files.uploadedfile import SimpleUploadedFile
from unittest.mock import patch, MagicMock

from active_interview_app.models import (
    UploadedResume,
    UploadedJobListing,
    Chat
)
from active_interview_app.merge_stats_models import MergeTokenStats
from active_interview_app.token_usage_models import TokenUsage
from active_interview_app import views
from .test_credentials import TEST_PASSWORD
from .test_utils import create_mock_openai_response


# ============================================================================
# MERGE_STATS_MODELS - Hit the else branch at lines 172-176
# ============================================================================

class MergeStatsFirstRecordCoverageTest(TestCase):
    """Test first record creation to hit else branch"""

    def test_very_first_merge_stat_record(self):
        """First record with no previous - hits else branch lines 172-176"""
        # Ensure no records exist
        MergeTokenStats.objects.all().delete()

        # Create first ever record
        merge = MergeTokenStats.objects.create(
            source_branch='feature/initial',
            merge_commit_sha='first_commit_sha',
            claude_prompt_tokens=100,
            claude_completion_tokens=50,
            chatgpt_prompt_tokens=80,
            chatgpt_completion_tokens=40
        )

        # Verify cumulative equals individual for first record
        self.assertEqual(merge.cumulative_claude_tokens, 150)
        self.assertEqual(merge.cumulative_chatgpt_tokens, 120)
        self.assertEqual(merge.cumulative_total_tokens, 270)
        self.assertGreater(float(merge.cumulative_cost), 0)


# ============================================================================
# TOKEN_USAGE_MODELS - Cover all code paths
# ============================================================================

class TokenUsageCoverageBoostTest(TestCase):
    """Ensure all token usage model paths are covered"""

    def setUp(self):
        self.user = User.objects.create_user(
            username='tokenuser', password=TEST_PASSWORD)

    def test_get_branch_summary_cost_paths(self):
        """Test cost calculation paths in get_branch_summary"""
        # Create records to test cost accumulation
        TokenUsage.objects.create(
            user=self.user,
            git_branch='feature/costs',
            model_name='gpt-4o',
            endpoint='/v1/chat',
            prompt_tokens=1000,
            completion_tokens=500
        )
        TokenUsage.objects.create(
            user=self.user,
            git_branch='feature/costs',
            model_name='claude-sonnet-4-5-20250929',
            endpoint='/v1/messages',
            prompt_tokens=2000,
            completion_tokens=1000
        )

        summary = TokenUsage.get_branch_summary('feature/costs')

        # Test all paths are hit
        self.assertGreater(summary['total_cost'], 0)
        self.assertGreater(summary['by_model']['gpt-4o']['cost'], 0)
        self.assertGreater(summary['by_model']
                           ['claude-sonnet-4-5-20250929']['cost'], 0)
        self.assertEqual(summary['total_tokens'], 4500)

    def test_estimated_cost_all_model_types(self):
        """Test estimated_cost for different model types"""
        # GPT-4o
        gpt_usage = TokenUsage.objects.create(
            git_branch='test',
            model_name='gpt-4o',
            endpoint='/api',
            prompt_tokens=1000,
            completion_tokens=1000
        )
        self.assertAlmostEqual(gpt_usage.estimated_cost, 0.09, places=2)

        # Claude Sonnet 4.5
        claude_usage = TokenUsage.objects.create(
            git_branch='test',
            model_name='claude-sonnet-4-5-20250929',
            endpoint='/api',
            prompt_tokens=1000,
            completion_tokens=1000
        )
        self.assertAlmostEqual(claude_usage.estimated_cost, 0.018, places=3)

        # Claude Sonnet 4
        claude4_usage = TokenUsage.objects.create(
            git_branch='test',
            model_name='claude-sonnet-4',
            endpoint='/api',
            prompt_tokens=1000,
            completion_tokens=1000
        )
        self.assertAlmostEqual(claude4_usage.estimated_cost, 0.018, places=3)

        # Unknown model (uses default)
        unknown_usage = TokenUsage.objects.create(
            git_branch='test',
            model_name='unknown-model',
            endpoint='/api',
            prompt_tokens=1000,
            completion_tokens=1000
        )
        self.assertAlmostEqual(unknown_usage.estimated_cost, 0.09, places=2)


# ============================================================================
# VIEWS.PY - Cover critical uncovered paths
# ============================================================================

class ViewsCriticalPathsTest(TransactionTestCase):
    """Cover the most critical uncovered paths in views.py"""

    def setUp(self):
        self.client = Client()
        self.user = User.objects.create_user(
            username='viewuser', password='testpass')
        self.client.login(username='viewuser', password='testpass')

        # Create test job listing
        fake_file = SimpleUploadedFile("job.txt", b"job content")
        self.job = UploadedJobListing.objects.create(
            user=self.user,
            title='Job',
            content='Description',
            filepath='/fake',
            filename='job.txt',
            file=fake_file
        )

    def test_get_openai_client_functions(self):
        """Test get_openai_client and related functions"""
        with patch('active_interview_app.openai_utils.settings') as mock_settings:
            # Test missing API key
            mock_settings.OPENAI_API_KEY = None
            import active_interview_app.openai_utils as openai_utils
            openai_utils._openai_client = None
            with self.assertRaises(ValueError):
                views.get_openai_client()

            # Test successful initialization
            mock_settings.OPENAI_API_KEY = 'test-key'
            with patch('active_interview_app.openai_utils.OpenAI') as mock_openai:
                mock_openai.return_value = MagicMock()
                import active_interview_app.openai_utils as openai_utils
                openai_utils._openai_client = None
                client = views.get_openai_client()
                self.assertIsNotNone(client)

            # Test initialization error
            mock_settings.OPENAI_API_KEY = 'test-key'
            with patch('active_interview_app.openai_utils.OpenAI') as mock_openai:
                mock_openai.side_effect = Exception('Init failed')
                import active_interview_app.openai_utils as openai_utils
                openai_utils._openai_client = None
                with self.assertRaises(ValueError):
                    views.get_openai_client()

    def testai_available_and_unavailable(self):
        """Test ai_available and _ai_unavailable_json"""
        # Test ai_available returns True
        with patch('active_interview_app.openai_utils.get_openai_client', return_value=MagicMock()):
            self.assertTrue(views.ai_available())

        # Test ai_available returns False
        with patch('active_interview_app.openai_utils.get_openai_client', side_effect=ValueError()):
            self.assertFalse(views.ai_available())

        # Test _ai_unavailable_json
        response = views._ai_unavailable_json()
        self.assertEqual(response.status_code, 503)

    def test_static_views(self):
        """Test all static views"""
        self.assertEqual(self.client.get(reverse('index')).status_code, 200)
        self.assertEqual(self.client.get(reverse('aboutus')).status_code, 200)
        self.assertEqual(self.client.get(reverse('features')).status_code, 200)
        self.assertEqual(self.client.get(reverse('results')).status_code, 200)
        self.assertEqual(self.client.get(reverse('loggedin')).status_code, 200)

    def test_register_user(self):
        """Test user registration"""
        self.client.logout()
        self.client.post(reverse('register_page'), {
            'username': 'newuser123',
            'email': 'new@test.com',
            'password1': 'SuperSecure123!',
            'password2': 'SuperSecure123!',
        })

        # Check user created and added to group
        user = User.objects.get(username='newuser123')
        self.assertTrue(user.groups.filter(name='average_role').exists())

    @patch('active_interview_app.views.ai_available', return_value=True)
    @patch('active_interview_app.views.get_client_and_model')
    def test_create_chat_with_ai(self, mock_get_client, mock_ai):
        """Test CreateChat with AI available"""
        mock_resp1 = create_mock_openai_response("Hello")

        mock_resp2 = create_mock_openai_response('[{"id":0,"title":"Q","duration":60,"content":"Q1"}]')

        mock_client = MagicMock()
        mock_client.chat.completions.create.side_effect = [mock_resp1, mock_resp2]
        mock_get_client.return_value = (mock_client, 'gpt-4o', {'tier': 'premium'})

        self.client.post(reverse('chat-create'), {
            'create': 'true',
            'listing_choice': self.job.id,
            'difficulty': 5,
            'type': 'GEN'
        })

        self.assertEqual(Chat.objects.count(), 1)

    @patch('active_interview_app.views.ai_available', return_value=False)
    def test_create_chat_without_ai(self, mock_ai):
        """Test CreateChat when AI unavailable"""
        self.client.post(reverse('chat-create'), {
            'create': 'true',
            'listing_choice': self.job.id,
            'difficulty': 5,
            'type': 'GEN'
        })

        # Should still create chat
        self.assertEqual(Chat.objects.count(), 1)

    @patch('active_interview_app.views.ai_available', return_value=True)
    @patch('active_interview_app.views.get_client_and_model')
    def test_create_chat_regex_failure(self, mock_get_client, mock_ai):
        """Test CreateChat when regex doesn't match"""
        mock_resp1 = create_mock_openai_response("Hello")

        mock_resp2 = create_mock_openai_response("Not valid JSON")

        mock_client = MagicMock()
        mock_client.chat.completions.create.side_effect = [mock_resp1, mock_resp2]
        mock_get_client.return_value = (mock_client, 'gpt-4o', {'tier': 'premium'})

        self.client.post(reverse('chat-create'), {
            'create': 'true',
            'listing_choice': self.job.id,
            'difficulty': 5,
            'type': 'GEN'
        })

        chat = Chat.objects.first()
        self.assertEqual(chat.key_questions, [])

    @patch('active_interview_app.views.ai_available', return_value=True)
    @patch('active_interview_app.views.get_client_and_model')
    def test_chat_view_post(self, mock_get_client, mock_ai):
        """Test ChatView POST"""
        chat = Chat.objects.create(
            owner=self.user,
            title='Test',
            job_listing=self.job,
            difficulty=5,
            type='GEN',
            messages=[{"role": "system", "content": "test"}]
        )

        mock_resp = create_mock_openai_response("Response")
        mock_client = MagicMock()
        mock_client.chat.completions.create.return_value = mock_resp
        mock_get_client.return_value = (mock_client, 'gpt-4o', {'tier': 'premium'})

        response = self.client.post(
            reverse('chat-view', kwargs={'chat_id': chat.id}),
            {'message': 'Hello'}
        )
        self.assertEqual(response.status_code, 200)

    @patch('active_interview_app.views.ai_available', return_value=False)
    def test_chat_view_post_no_ai(self, mock_ai):
        """Test ChatView POST without AI"""
        chat = Chat.objects.create(
            owner=self.user,
            title='Test',
            job_listing=self.job,
            difficulty=5,
            type='GEN',
            messages=[{"role": "system", "content": "test"}]
        )

        response = self.client.post(
            reverse('chat-view', kwargs={'chat_id': chat.id}),
            {'message': 'Hello'}
        )
        self.assertEqual(response.status_code, 503)

    def test_edit_chat_post(self):
        """Test EditChat POST with update"""
        chat = Chat.objects.create(
            owner=self.user,
            title='Test',
            job_listing=self.job,
            difficulty=5,
            type='GEN',
            messages=[{"role": "system", "content": "Selected level: <<5>>"}]
        )

        self.client.post(
            reverse('chat-edit', kwargs={'chat_id': chat.id}),
            {'update': 'true', 'difficulty': 7}
        )

        chat.refresh_from_db()
        self.assertEqual(chat.difficulty, 7)

    def test_delete_chat(self):
        """Test DeleteChat"""
        chat = Chat.objects.create(
            owner=self.user,
            title='Test',
            job_listing=self.job,
            difficulty=5,
            type='GEN',
            messages=[]
        )
        chat_id = chat.id

        self.client.post(
            reverse('chat-delete', kwargs={'chat_id': chat_id}),
            {'delete': 'true'}
        )

        self.assertFalse(Chat.objects.filter(id=chat_id).exists())

    def test_restart_chat(self):
        """Test RestartChat"""
        chat = Chat.objects.create(
            owner=self.user,
            title='Test',
            job_listing=self.job,
            difficulty=5,
            type='GEN',
            messages=[
                {"role": "system", "content": "sys"},
                {"role": "assistant", "content": "first"},
                {"role": "user", "content": "user"},
                {"role": "assistant", "content": "ai"}
            ]
        )

        self.client.post(
            reverse('chat-restart', kwargs={'chat_id': chat.id}),
            {'restart': 'true'}
        )

        chat.refresh_from_db()
        self.assertEqual(len(chat.messages), 2)

    @patch('active_interview_app.views.ai_available', return_value=True)
    @patch('active_interview_app.views.get_client_and_model')
    def test_key_questions_view(self, mock_get_client, mock_ai):
        """Test KeyQuestionsView"""
        chat = Chat.objects.create(
            owner=self.user,
            title='Test',
            job_listing=self.job,
            difficulty=5,
            type='GEN',
            messages=[{"role": "system", "content": "test"}],
            key_questions=[{"id": 0, "title": "Q",
                            "duration": 60, "content": "Q1"}]
        )

        mock_resp = create_mock_openai_response("Feedback")
        mock_client = MagicMock()
        mock_client.chat.completions.create.return_value = mock_resp
        mock_get_client.return_value = (mock_client, 'gpt-4o', {'tier': 'premium'})

        response = self.client.post(
            reverse('key-questions',
                    kwargs={'chat_id': chat.id, 'question_id': 0}),
            {'message': 'Answer'}
        )
        self.assertEqual(response.status_code, 200)

<<<<<<< HEAD
    # Tests for ResultsChat and ResultCharts removed - views deleted in Phase 3 (Results Page Removal)
    # See: temp/COMPLETED_PHASES_1-3.md for details
=======
    @patch('active_interview_app.views.ai_available', return_value=True)
    @patch('active_interview_app.views.get_client_and_model')
    def test_results_chat(self, mock_get_client, mock_ai):
        """Test ResultsChat"""
        chat = Chat.objects.create(
            owner=self.user,
            title='Test',
            job_listing=self.job,
            difficulty=5,
            type='GEN',
            messages=[{"role": "system", "content": "test"}]
        )

        mock_resp = create_mock_openai_response("Feedback")
        mock_client = MagicMock()
        mock_client.chat.completions.create.return_value = mock_resp
        mock_get_client.return_value = (mock_client, 'gpt-4o', {'tier': 'premium'})

        response = self.client.get(
            reverse('chat-results', kwargs={'chat_id': chat.id}))
        self.assertEqual(response.status_code, 200)

    @patch('active_interview_app.views.ai_available', return_value=False)
    def test_results_chat_no_ai(self, mock_ai):
        """Test ResultsChat without AI"""
        chat = Chat.objects.create(
            owner=self.user,
            title='Test',
            job_listing=self.job,
            difficulty=5,
            type='GEN',
            messages=[{"role": "system", "content": "test"}]
        )

        response = self.client.get(
            reverse('chat-results', kwargs={'chat_id': chat.id}))
        self.assertIn('unavailable', response.context['feedback'])

    @patch('active_interview_app.views.ai_available', return_value=True)
    @patch('active_interview_app.views.get_client_and_model')
    def test_result_charts(self, mock_get_client, mock_ai):
        """Test ResultCharts"""
        chat = Chat.objects.create(
            owner=self.user,
            title='Test',
            job_listing=self.job,
            difficulty=5,
            type='GEN',
            messages=[{"role": "system", "content": "test"}]
        )

        mock_resp1 = create_mock_openai_response("80\n70\n90\n75")

        mock_resp2 = create_mock_openai_response("Good")

        mock_client = MagicMock()
        mock_client.chat.completions.create.side_effect = [mock_resp1, mock_resp2]
        mock_get_client.return_value = (mock_client, 'gpt-4o', {'tier': 'premium'})

        response = self.client.get(
            reverse('result-charts', kwargs={'chat_id': chat.id}))
        self.assertEqual(response.context['scores']['Professionalism'], 80)
>>>>>>> ec254a70

    @patch('active_interview_app.views.filetype')
    @patch('active_interview_app.views.pymupdf4llm')
    def test_upload_file_pdf(self, mock_pdf, mock_filetype):
        """Test upload_file with PDF"""
        mock_ft = MagicMock()
        mock_ft.extension = 'pdf'
        mock_filetype.guess.return_value = mock_ft
        mock_pdf.to_markdown.return_value = "Content"

        pdf = SimpleUploadedFile("test.pdf", b"PDF")
        _response = self.client.post(reverse('upload_file'), {  # noqa: F841
            'file': pdf,
            'title': 'Test'
        })

        self.assertEqual(UploadedResume.objects.count(), 1)

    @patch('active_interview_app.views.filetype')
    @patch('active_interview_app.views.Document')
    def test_upload_file_docx(self, mock_doc, mock_filetype):
        """Test upload_file with DOCX"""
        mock_ft = MagicMock()
        mock_ft.extension = 'docx'
        mock_filetype.guess.return_value = mock_ft

        mock_d = MagicMock()
        mock_d.paragraphs = [MagicMock(text="Text")]
        mock_doc.return_value = mock_d

        docx = SimpleUploadedFile("test.docx", b"DOCX")
        _response = self.client.post(reverse('upload_file'), {  # noqa: F841
            'file': docx,
            'title': 'Test'
        })

        self.assertEqual(UploadedResume.objects.count(), 1)

    @patch('active_interview_app.views.filetype')
    def test_upload_file_invalid(self, mock_filetype):
        """Test upload_file with invalid type"""
        mock_ft = MagicMock()
        mock_ft.extension = 'exe'
        mock_filetype.guess.return_value = mock_ft

        exe = SimpleUploadedFile("test.exe", b"EXE")
        self.client.post(reverse('upload_file'), {
            'file': exe,
            'title': 'Test'
        })

        self.assertEqual(UploadedResume.objects.count(), 0)

    def test_document_operations(self):
        """Test various document operations"""
        fake = SimpleUploadedFile("resume.pdf", b"content")
        resume = UploadedResume.objects.create(
            user=self.user,
            title='Resume',
            content='Content',
            filesize=100,
            original_filename='resume.pdf',
            file=fake
        )

        # Test resume_detail
        self.assertEqual(
            self.client.get(reverse('resume_detail', kwargs={
                            'resume_id': resume.id})).status_code,
            200
        )

        # Test delete_resume
        self.client.post(
            reverse('delete_resume', kwargs={'resume_id': resume.id}))
        self.assertFalse(UploadedResume.objects.filter(id=resume.id).exists())

    def test_job_operations(self):
        """Test job listing operations"""
        # Test job_posting_detail
        self.assertEqual(
            self.client.get(reverse('job_posting_detail', kwargs={
                            'job_id': self.job.id})).status_code,
            200
        )

        # Test delete_job
        job_id = self.job.id
        self.client.post(reverse('delete_job', kwargs={'job_id': job_id}))
        self.assertFalse(UploadedJobListing.objects.filter(id=job_id).exists())

    def test_uploaded_job_listing_view(self):
        """Test UploadedJobListingView"""
        self.client.post(reverse('save_pasted_text'), {
            'paste-text': 'Job description content',
            'title': 'Title'
        })

        self.assertEqual(UploadedJobListing.objects.filter(
            title='Title').count(), 1)

    def test_api_views(self):
        """Test API views"""
        # GET files_list
        self.assertEqual(self.client.get(
            reverse('files_list')).status_code, 200)

        # GET pasted_text_list
        self.assertEqual(self.client.get(
            reverse('pasted_text_list')).status_code, 200)

        # GET document-list
        self.assertEqual(self.client.get(
            reverse('document-list')).status_code, 200)<|MERGE_RESOLUTION|>--- conflicted
+++ resolved
@@ -407,10 +407,6 @@
         )
         self.assertEqual(response.status_code, 200)
 
-<<<<<<< HEAD
-    # Tests for ResultsChat and ResultCharts removed - views deleted in Phase 3 (Results Page Removal)
-    # See: temp/COMPLETED_PHASES_1-3.md for details
-=======
     @patch('active_interview_app.views.ai_available', return_value=True)
     @patch('active_interview_app.views.get_client_and_model')
     def test_results_chat(self, mock_get_client, mock_ai):
@@ -473,7 +469,6 @@
         response = self.client.get(
             reverse('result-charts', kwargs={'chat_id': chat.id}))
         self.assertEqual(response.context['scores']['Professionalism'], 80)
->>>>>>> ec254a70
 
     @patch('active_interview_app.views.filetype')
     @patch('active_interview_app.views.pymupdf4llm')
