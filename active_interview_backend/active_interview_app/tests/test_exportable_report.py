--- conflicted
+++ resolved
@@ -898,10 +898,6 @@
         self.assertContains(response, '30%')  # Professionalism weight
         self.assertContains(response, '40%')  # Subject Knowledge weight
 
-<<<<<<< HEAD
-    # test_generate_report_button_exists removed - chat-results view deleted in Phase 3
-    # See: temp/COMPLETED_PHASES_1-3.md for details
-=======
     def test_generate_report_button_exists(self):
         """Test that the generate detailed report button exists on results page"""
         self.client.login(username='testuser', password=TEST_PASSWORD)
@@ -917,7 +913,6 @@
         self.assertContains(response, 'id="generateReportBtn"')
         self.assertContains(response, 'id="reportSpinner"')
         self.assertContains(response, 'loading-spinner-button')
->>>>>>> ec254a70
 
     def test_pdf_export_includes_rationales(self):
         """Test that PDF export includes section rationales"""
@@ -986,8 +981,10 @@
 
         self.client.login(username='candidate', password=TEST_PASSWORD)
 
-        # Step 1: chat-results view removed - skipping to report generation
-        # See: temp/COMPLETED_PHASES_1-3.md for details
+        # Step 1: View quick results page
+        results_url = reverse('chat-results', kwargs={'chat_id': self.chat.id})
+        results_response = self.client.get(results_url)
+        self.assertEqual(results_response.status_code, 200)
 
         # Step 2: Generate detailed report (triggers score computation)
         generate_url = reverse('generate_report', kwargs={
