"""
Tests to boost views.py coverage to >80%
Focuses on untested methods and code paths
"""

from django.test import TestCase, Client
from django.contrib.auth.models import User
from django.urls import reverse
from unittest.mock import patch, MagicMock
from active_interview_app.models import Chat, ExportableReport, UploadedJobListing, UploadedResume
from active_interview_app.views import GenerateReportView


class GenerateReportMethodsTest(TestCase):
    """Test GenerateReportView private methods"""

    def setUp(self):
        self.user = User.objects.create_user(
            username='testuser', password='pass123')
        self.chat = Chat.objects.create(
            owner=self.user,
            title='Test Interview',
            difficulty=7,
            messages=[
                {'role': 'assistant', 'content': 'Question 1?'},
                {'role': 'user', 'content': 'Answer 1'},
                {'role': 'assistant', 'content': 'Feedback: 8/10. Good answer.'},
                {'role': 'assistant', 'content': 'Question 2?'},
                {'role': 'user', 'content': 'Answer 2'}
            ],
            type='GEN'
        )
        self.view = GenerateReportView()

    def test_extract_question_responses(self):
        """Test _extract_question_responses method"""
        qa_pairs = self.view._extract_question_responses(self.chat)

        # Should find 2 Q&A pairs
        self.assertEqual(len(qa_pairs), 2)

        # First pair should have score from feedback
        self.assertEqual(qa_pairs[0]['question'], 'Question 1?')
        self.assertEqual(qa_pairs[0]['answer'], 'Answer 1')
        self.assertEqual(qa_pairs[0]['score'], 8)
        self.assertIn('Good answer', qa_pairs[0]['feedback'])

        # Second pair should not have score (no feedback)
        self.assertEqual(qa_pairs[1]['question'], 'Question 2?')
        self.assertEqual(qa_pairs[1]['answer'], 'Answer 2')
        self.assertNotIn('score', qa_pairs[1])

    def test_extract_question_responses_long_text(self):
        """Test _extract_question_responses truncates long text"""
        long_chat = Chat.objects.create(
            owner=self.user,
            title='Long Text Chat',
            difficulty=5,
            messages=[
                {'role': 'assistant', 'content': 'Q' * 1000},
                {'role': 'user', 'content': 'A' * 1000}
            ],
            type='GEN'
        )

        qa_pairs = self.view._extract_question_responses(long_chat)

        # Should truncate to 500 chars
        self.assertEqual(len(qa_pairs[0]['question']), 500)
        self.assertEqual(len(qa_pairs[0]['answer']), 500)

    def test_extract_question_responses_no_score_pattern(self):
        """Test when feedback doesn't contain score pattern"""
        chat_no_score = Chat.objects.create(
            owner=self.user,
            title='No Score',
            difficulty=5,
            messages=[
                {'role': 'assistant', 'content': 'Question?'},
                {'role': 'user', 'content': 'Answer'},
                {'role': 'assistant', 'content': 'Good job!'}  # No score pattern
            ],
            type='GEN'
        )

        qa_pairs = self.view._extract_question_responses(chat_no_score)

        # Should not have score
        self.assertEqual(len(qa_pairs), 1)
        self.assertNotIn('score', qa_pairs[0])


class GenerateReportAITest(TestCase):
    """Test AI integration paths in GenerateReportView"""

    def setUp(self):
        self.client = Client()
        self.user = User.objects.create_user(
            username='testuser', password='pass123')
        self.job = UploadedJobListing.objects.create(
            user=self.user,
            title='Job',
            filename='job.pdf',
            content='Job content'
        )
        self.chat = Chat.objects.create(
            owner=self.user,
            title='Test',
            difficulty=5,
            messages=[
                {'role': 'assistant', 'content': 'Hello'},
                {'role': 'user', 'content': 'Hi'}
            ],
            type='GEN',
            job_listing=self.job
        )

    def test_generate_report_ai_exception(self):
        """Test when AI raises exception"""
        self.client.login(username='testuser', password='pass123')
        url = reverse('generate_report', kwargs={'chat_id': self.chat.id})

        with patch('active_interview_app.views.ai_available', return_value=True):
<<<<<<< HEAD
            with patch('active_interview_app.views.get_client_and_model') as mock_get_client:
                mock_client = MagicMock()
                mock_client.chat.completions.create.side_effect = Exception('API Error')
                mock_get_client.return_value = (mock_client, 'gpt-4o', {'tier': 'premium'})
=======
            with patch('active_interview_app.views.get_openai_client') as mock_client:
                mock_client.return_value.chat.completions.create.side_effect = Exception(
                    'API Error')
>>>>>>> 27918fe0
                response = self.client.post(url, follow=True)

        # Should still create report with default values
        self.assertEqual(response.status_code, 200)
        report = ExportableReport.objects.get(chat=self.chat)
        self.assertEqual(report.professionalism_score, 0)

    def test_generate_report_ai_invalid_format(self):
        """Test when AI returns invalid format"""
        self.client.login(username='testuser', password='pass123')
        url = reverse('generate_report', kwargs={'chat_id': self.chat.id})

        mock_response = MagicMock()
        mock_response.choices = [MagicMock()]
        mock_response.choices[0].message.content = "invalid\nformat\nhere"

        with patch('active_interview_app.views.ai_available', return_value=True):
<<<<<<< HEAD
            with patch('active_interview_app.views.get_client_and_model') as mock_get_client:
                mock_client = MagicMock()
                mock_client.chat.completions.create.return_value = mock_response
                mock_get_client.return_value = (mock_client, 'gpt-4o', {'tier': 'premium'})
                response = self.client.post(url, follow=True)

=======
            with patch('active_interview_app.views.get_openai_client') as mock_client:
                mock_client.return_value.chat.completions.create.return_value = mock_response
                self.client.post(url, follow=True)
>>>>>>> 27918fe0
        report = ExportableReport.objects.get(chat=self.chat)
        # Should default to 0 when parsing fails
        self.assertEqual(report.professionalism_score, 0)

    def test_generate_report_ai_incomplete_scores(self):
        """Test when AI returns incomplete scores"""
        self.client.login(username='testuser', password='pass123')
        url = reverse('generate_report', kwargs={'chat_id': self.chat.id})

        mock_response = MagicMock()
        mock_response.choices = [MagicMock()]
        mock_response.choices[0].message.content = "85\n78"  # Only 2 scores

        with patch('active_interview_app.views.ai_available', return_value=True):
<<<<<<< HEAD
            with patch('active_interview_app.views.get_client_and_model') as mock_get_client:
                mock_client = MagicMock()
                mock_client.chat.completions.create.return_value = mock_response
                mock_get_client.return_value = (mock_client, 'gpt-4o', {'tier': 'premium'})
                response = self.client.post(url, follow=True)

=======
            with patch('active_interview_app.views.get_openai_client') as mock_client:
                mock_client.return_value.chat.completions.create.return_value = mock_response
                self.client.post(url, follow=True)
>>>>>>> 27918fe0
        report = ExportableReport.objects.get(chat=self.chat)
        self.assertEqual(report.professionalism_score, 0)

    def test_generate_report_rationale_parsing(self):
        """Test rationale parsing from AI _response"""
        self.client.login(username='testuser', password='pass123')
        url = reverse('generate_report', kwargs={'chat_id': self.chat.id})

        with patch('active_interview_app.views.ai_available', return_value=True):
            with patch('active_interview_app.views.get_client_and_model') as mock_get_client:
                # Create proper mock responses for the three AI calls
                mock_scores = MagicMock()
                mock_scores.choices = [MagicMock()]
                mock_scores.choices[0].message.content = "85\n78\n82\n81"

                mock_feedback = MagicMock()
                mock_feedback.choices = [MagicMock()]
                mock_feedback.choices[0].message.content = "Good job!"

                mock_rationale = MagicMock()
                mock_rationale.choices = [MagicMock()]
                mock_rationale.choices[0].message.content = """
Professionalism: Good professional behavior.

Subject Knowledge: Strong knowledge base.

Clarity: Clear communication.

Overall: Great performance.
"""

<<<<<<< HEAD
                mock_client = MagicMock()
                mock_client.chat.completions.create.side_effect = [
                    mock_scores,
                    mock_feedback,
                    mock_rationale
                ]
                mock_get_client.return_value = (mock_client, 'gpt-4o', {'tier': 'premium'})
                response = self.client.post(url, follow=True)

=======
                mock_client.return_value.chat.completions.create.side_effect = [
                    mock_scores, mock_feedback, mock_rationale]
                self.client.post(url, follow=True)
>>>>>>> 27918fe0
        report = ExportableReport.objects.get(chat=self.chat)
        self.assertIn('professional behavior',
                      report.professionalism_rationale)
        self.assertIn('knowledge base', report.subject_knowledge_rationale)
        self.assertIn('Clear communication', report.clarity_rationale)
        self.assertIn('Great performance', report.overall_rationale)

    def test_generate_report_rationale_multiline(self):
        """Test multiline rationale parsing"""
        self.client.login(username='testuser', password='pass123')
        url = reverse('generate_report', kwargs={'chat_id': self.chat.id})

        with patch('active_interview_app.views.ai_available', return_value=True):
            with patch('active_interview_app.views.get_client_and_model') as mock_get_client:
                # Create proper mock responses for the three AI calls
                mock_scores = MagicMock()
                mock_scores.choices = [MagicMock()]
                mock_scores.choices[0].message.content = "85\n78\n82\n81"

                mock_feedback = MagicMock()
                mock_feedback.choices = [MagicMock()]
                mock_feedback.choices[0].message.content = "Good!"

                mock_rationale = MagicMock()
                mock_rationale.choices = [MagicMock()]
                mock_rationale.choices[0].message.content = """
Professionalism: Professional throughout.
Maintained good posture.

Subject Knowledge: Strong skills.
Some gaps noted.

Clarity: Clear.

Overall: Good.
"""

<<<<<<< HEAD
                mock_client = MagicMock()
                mock_client.chat.completions.create.side_effect = [
                    mock_scores,
                    mock_feedback,
                    mock_rationale
                ]
                mock_get_client.return_value = (mock_client, 'gpt-4o', {'tier': 'premium'})
                response = self.client.post(url, follow=True)

=======
                mock_client.return_value.chat.completions.create.side_effect = [
                    mock_scores, mock_feedback, mock_rationale]
                self.client.post(url, follow=True)
>>>>>>> 27918fe0
        report = ExportableReport.objects.get(chat=self.chat)
        # Should capture multiline
        self.assertIn('posture', report.professionalism_rationale)
        self.assertIn('gaps', report.subject_knowledge_rationale)

    def test_generate_report_rationale_exception(self):
        """Test when rationale generation fails"""
        self.client.login(username='testuser', password='pass123')
        url = reverse('generate_report', kwargs={'chat_id': self.chat.id})

        with patch('active_interview_app.views.ai_available', return_value=True):
            with patch('active_interview_app.views.get_client_and_model') as mock_get_client:
                # Create proper mock responses for the three AI calls
                mock_scores = MagicMock()
                mock_scores.choices = [MagicMock()]
                mock_scores.choices[0].message.content = "85\n78\n82\n81"

                mock_feedback = MagicMock()
                mock_feedback.choices = [MagicMock()]
                mock_feedback.choices[0].message.content = "Good!"

                mock_client = MagicMock()
                mock_client.chat.completions.create.side_effect = [
                    mock_scores,
                    mock_feedback,
                    Exception('Rationale API error')
                ]
<<<<<<< HEAD
                mock_get_client.return_value = (mock_client, 'gpt-4o', {'tier': 'premium'})
                response = self.client.post(url, follow=True)

=======
                self.client.post(url, follow=True)
>>>>>>> 27918fe0
        report = ExportableReport.objects.get(chat=self.chat)
        # Should have fallback text
        self.assertIn('Unable to generate', report.professionalism_rationale)


class DownloadCSVTest(TestCase):
    """Test CSV download functionality"""

    def setUp(self):
        self.client = Client()
        self.user = User.objects.create_user(
            username='testuser', password='pass123')
        self.chat = Chat.objects.create(
            owner=self.user,
            title='Test Interview',
            difficulty=7,
            messages=[],
            type='GEN'
        )

    def test_download_csv_with_job_and_resume(self):
        """Test CSV includes job listing and resume"""
        job = UploadedJobListing.objects.create(
            user=self.user,
            title='Senior Dev',
            filename='job.pdf',
            content='Description'
        )
        resume = UploadedResume.objects.create(
            user=self.user,
            title='My Resume',
            content='Content',
            original_filename='resume.pdf'
        )
        self.chat.job_listing = job
        self.chat.resume = resume
        self.chat.save()

        ExportableReport.objects.create(
            chat=self.chat,
            professionalism_score=85,
            overall_score=80,
            professionalism_rationale='Good',
            total_questions_asked=10,
            total_responses_given=10,
            interview_duration_minutes=30
        )

        self.client.login(username='testuser', password='pass123')
        url = reverse('download_csv_report', kwargs={'chat_id': self.chat.id})
        response = self.client.get(url)

        self.assertEqual(response.status_code, 200)
        content = response.content.decode('utf-8')
        self.assertIn('Senior Dev', content)
        self.assertIn('My Resume', content)
        self.assertIn('30 minutes', content)

    def test_download_csv_score_ratings(self):
        """Test CSV includes correct score ratings"""
        ExportableReport.objects.create(
            chat=self.chat,
            professionalism_score=95,  # Excellent
            subject_knowledge_score=82,  # Good
            clarity_score=68,  # Fair
            overall_score=80,
            total_questions_asked=5,
            total_responses_given=5
        )

        self.client.login(username='testuser', password='pass123')
        url = reverse('download_csv_report', kwargs={'chat_id': self.chat.id})
        response = self.client.get(url)

        content = response.content.decode('utf-8')
        self.assertIn('Excellent', content)
        self.assertIn('Good', content)
        self.assertIn('Fair', content)


class SimpleViewsTest(TestCase):
    """Test simple static views"""

    def setUp(self):
        self.client = Client()

    def test_index_view(self):
        """Test index page"""
        response = self.client.get(reverse('index'))
        self.assertEqual(response.status_code, 200)

    def test_aboutus_view(self):
        """Test about us page"""
        response = self.client.get(reverse('aboutus'))
        self.assertEqual(response.status_code, 200)

    def test_features_view(self):
        """Test features page"""
        response = self.client.get(reverse('features'))
        self.assertEqual(response.status_code, 200)


class ChatManagementViewsTest(TestCase):
    """Test chat CRUD operations"""

    def setUp(self):
        self.client = Client()
        self.user = User.objects.create_user(
            username='testuser', password='pass123')

    def test_chat_list_view(self):
        """Test chat list"""
        self.client.login(username='testuser', password='pass123')
        response = self.client.get(reverse('chat-list'))
        self.assertEqual(response.status_code, 200)

    def test_delete_chat_view(self):
        """Test delete chat"""
        self.client.login(username='testuser', password='pass123')
        chat = Chat.objects.create(
            owner=self.user,
            title='Test',
            difficulty=5,
            messages=[],
            type='GEN'
        )
        url = reverse('chat-delete', kwargs={'chat_id': chat.id})
        response = self.client.post(url, {'delete': 'true'})
        self.assertEqual(response.status_code, 302)
        self.assertFalse(Chat.objects.filter(id=chat.id).exists())

    def test_restart_chat_view(self):
        """Test restart chat"""
        self.client.login(username='testuser', password='pass123')
        chat = Chat.objects.create(
            owner=self.user,
            title='Test',
            difficulty=5,
            messages=[
                {'role': 'system', 'content': 'System'},
                {'role': 'assistant', 'content': 'Hi'},
                {'role': 'user', 'content': 'Hello'},
                {'role': 'assistant', 'content': 'How?'}
            ],
            type='GEN'
        )
        url = reverse('chat-restart', kwargs={'chat_id': chat.id})
        response = self.client.post(url, {'restart': 'true'})
        self.assertEqual(response.status_code, 302)
        chat.refresh_from_db()
        self.assertEqual(len(chat.messages), 2)

    def test_edit_chat_get(self):
        """Test edit chat GET"""
        self.client.login(username='testuser', password='pass123')
        chat = Chat.objects.create(
            owner=self.user,
            title='Test',
            difficulty=5,
            messages=[{'role': 'system', 'content': 'Test <<5>>'}],
            type='GEN'
        )
        url = reverse('chat-edit', kwargs={'chat_id': chat.id})
        response = self.client.get(url)
        self.assertEqual(response.status_code, 200)

    def test_edit_chat_post_update(self):
        """Test edit chat POST with update"""
        self.client.login(username='testuser', password='pass123')
        chat = Chat.objects.create(
            owner=self.user,
            title='Test',
            difficulty=5,
            messages=[{'role': 'system', 'content': 'Test <<5>>'}],
            type='GEN'
        )
        url = reverse('chat-edit', kwargs={'chat_id': chat.id})
        response = self.client.post(url, {
            'update': 'true',
            'title': 'Updated',
            'difficulty': 7
        })
        self.assertEqual(response.status_code, 302)
        chat.refresh_from_db()
        self.assertEqual(chat.difficulty, 7)
        self.assertIn('<<7>>', chat.messages[0]['content'])

    def test_edit_chat_post_no_update(self):
        """Test edit chat POST without update button"""
        self.client.login(username='testuser', password='pass123')
        chat = Chat.objects.create(
            owner=self.user,
            title='Test',
            difficulty=5,
            messages=[],
            type='GEN'
        )
        url = reverse('chat-edit', kwargs={'chat_id': chat.id})
        response = self.client.post(url, {'title': 'Ignored'})
        self.assertEqual(response.status_code, 302)


class UserManagementViewsTest(TestCase):
    """Test user-related views"""

    def setUp(self):
        self.client = Client()

    def test_register_get(self):
        """Test registration page"""
        response = self.client.get(reverse('register_page'))
        self.assertEqual(response.status_code, 200)

    def test_register_post_valid(self):
        """Test valid registration"""
        response = self.client.post(reverse('register_page'), {
            'username': 'newuser',
            'email': 'new@test.com',
            'password1': 'TestPass123!',
            'password2': 'TestPass123!'
        })
        self.assertEqual(response.status_code, 302)
        self.assertTrue(User.objects.filter(username='newuser').exists())

    def test_profile_view(self):
        """Test profile page"""
        _user = User.objects.create_user(  # noqa: F841
            username='testuser',
            password='pass123'
        )
        self.client.login(username='testuser', password='pass123')
        response = self.client.get(reverse('profile'))
        self.assertEqual(response.status_code, 200)

    def test_loggedin_view(self):
        """Test logged in view"""
        _user = User.objects.create_user(  # noqa: F841
            username='testuser',
            password='pass123'
        )
        self.client.login(username='testuser', password='pass123')
        response = self.client.get(reverse('loggedin'))
        self.assertEqual(response.status_code, 200)

    def test_view_user_profile_own(self):
        """Test viewing own profile"""
        user = User.objects.create_user(
            username='testuser', password='pass123')
        self.client.login(username='testuser', password='pass123')
        url = reverse('view_user_profile', kwargs={'user_id': user.id})
        response = self.client.get(url)
        self.assertEqual(response.status_code, 200)
        self.assertTrue(response.context['is_own_profile'])

    def test_view_user_profile_other(self):
        """Test viewing other user's profile without permission"""
        _user1 = User.objects.create_user(  # noqa: F841
            username='user1',
            password='pass123'
        )
        _user2 = User.objects.create_user(
            username='user2',
            password='pass123'
        )
        self.client.login(username='user1', password='pass123')
        url = reverse('view_user_profile', kwargs={'user_id': _user2.id})
        response = self.client.get(url)
        self.assertEqual(response.status_code, 403)

    def test_view_user_profile_notfound(self):
        """Test viewing non-existent profile"""
        _user = User.objects.create_user(  # noqa: F841
            username='testuser',
            password='pass123'
        )
        self.client.login(username='testuser', password='pass123')
        url = reverse('view_user_profile', kwargs={'user_id': 99999})
        response = self.client.get(url)
        self.assertEqual(response.status_code, 404)


class DocumentViewsTest(TestCase):
    """Test document-related views"""

    def setUp(self):
        self.client = Client()
        self.user = User.objects.create_user(
            username='testuser', password='pass123')

    def test_resume_detail(self):
        """Test resume detail view"""
        resume = UploadedResume.objects.create(
            user=self.user,
            title='My Resume',
            content='Content',
            original_filename='resume.pdf'
        )
        self.client.login(username='testuser', password='pass123')
        url = reverse('resume_detail', kwargs={'resume_id': resume.id})
        response = self.client.get(url)
        self.assertEqual(response.status_code, 200)
        self.assertTrue(response.context['is_owner'])

    def test_delete_resume(self):
        """Test delete resume"""
        resume = UploadedResume.objects.create(
            user=self.user,
            title='Test',
            content='Content',
            original_filename='test.pdf'
        )
        self.client.login(username='testuser', password='pass123')
        url = reverse('delete_resume', kwargs={'resume_id': resume.id})
        response = self.client.post(url)
        self.assertEqual(response.status_code, 302)
        self.assertFalse(UploadedResume.objects.filter(id=resume.id).exists())

    def test_edit_resume_get(self):
        """Test edit resume GET"""
        resume = UploadedResume.objects.create(
            user=self.user,
            title='Original',
            content='Content',
            original_filename='resume.pdf'
        )
        self.client.login(username='testuser', password='pass123')
        url = reverse('edit_resume', kwargs={'resume_id': resume.id})
        response = self.client.get(url)
        self.assertEqual(response.status_code, 200)

    def test_edit_resume_post(self):
        """Test edit resume POST"""
        resume = UploadedResume.objects.create(
            user=self.user,
            title='Original',
            content='Content',
            original_filename='resume.pdf'
        )
        self.client.login(username='testuser', password='pass123')
        url = reverse('edit_resume', kwargs={'resume_id': resume.id})
        response = self.client.post(url, {
            'title': 'Updated',
            'content': 'New content'
        })
        self.assertEqual(response.status_code, 302)

    def test_job_posting_detail(self):
        """Test job posting detail"""
        job = UploadedJobListing.objects.create(
            user=self.user,
            title='Job',
            filename='job.pdf',
            content='Content'
        )
        self.client.login(username='testuser', password='pass123')
        url = reverse('job_posting_detail', kwargs={'job_id': job.id})
        response = self.client.get(url)
        self.assertEqual(response.status_code, 200)

    def test_delete_job(self):
        """Test delete job"""
        job = UploadedJobListing.objects.create(
            user=self.user,
            title='Job',
            filename='job.pdf',
            content='Content'
        )
        self.client.login(username='testuser', password='pass123')
        url = reverse('delete_job', kwargs={'job_id': job.id})
        response = self.client.post(url)
        self.assertEqual(response.status_code, 302)

    def test_edit_job_posting_get(self):
        """Test edit job GET"""
        job = UploadedJobListing.objects.create(
            user=self.user,
            title='Original',
            filename='job.pdf',
            content='Content'
        )
        self.client.login(username='testuser', password='pass123')
        url = reverse('edit_job_posting', kwargs={'job_id': job.id})
        response = self.client.get(url)
        self.assertEqual(response.status_code, 200)

    def test_edit_job_posting_post(self):
        """Test edit job POST"""
        job = UploadedJobListing.objects.create(
            user=self.user,
            title='Original',
            filename='job.pdf',
            content='Content'
        )
        self.client.login(username='testuser', password='pass123')
        url = reverse('edit_job_posting', kwargs={'job_id': job.id})
        response = self.client.post(url, {
            'title': 'Updated',
            'content': 'New'
        })
        self.assertEqual(response.status_code, 302)

    def test_document_list_view(self):
        """Test document list"""
        self.client.login(username='testuser', password='pass123')
        response = self.client.get(reverse('document-list'))
        self.assertEqual(response.status_code, 200)

    def test_uploaded_job_listing_post_empty_text(self):
        """Test posting empty text"""
        self.client.login(username='testuser', password='pass123')
        response = self.client.post(reverse('save_pasted_text'), {
            'paste-text': '',
            'title': 'Test'
        })
        self.assertEqual(response.status_code, 302)

    def test_uploaded_job_listing_post_empty_title(self):
        """Test posting empty title"""
        self.client.login(username='testuser', password='pass123')
        response = self.client.post(reverse('save_pasted_text'), {
            'paste-text': 'Some text',
            'title': ''
        })
        self.assertEqual(response.status_code, 302)

    def test_uploaded_job_listing_post_valid(self):
        """Test posting valid job listing"""
        self.client.login(username='testuser', password='pass123')
        response = self.client.post(reverse('save_pasted_text'), {
            'paste-text': 'Job description',
            'title': 'Job Title'
        })
        self.assertEqual(response.status_code, 302)


class ResultViewsTest(TestCase):
    """Test result/scoring views"""

    def setUp(self):
        self.client = Client()
        self.user = User.objects.create_user(
            username='testuser', password='pass123')

    @patch('active_interview_app.views.ai_available', return_value=False)
    def test_results_chat_ai_unavailable(self, mock_ai):
        """Test results when AI unavailable"""
        chat = Chat.objects.create(
            owner=self.user,
            title='Test',
            difficulty=5,
            messages=[],
            type='GEN'
        )
        self.client.login(username='testuser', password='pass123')
        url = reverse('chat-results', kwargs={'chat_id': chat.id})
        response = self.client.get(url)
        self.assertEqual(response.status_code, 200)
        self.assertIn('AI features are currently unavailable',
                      response.context['feedback'])

    @patch('active_interview_app.views.ai_available', return_value=False)
    def test_result_charts_ai_unavailable(self, mock_ai):
        """Test result charts when AI unavailable"""
        chat = Chat.objects.create(
            owner=self.user,
            title='Test',
            difficulty=5,
            messages=[],
            type='GEN'
        )
        self.client.login(username='testuser', password='pass123')
        url = reverse('result-charts', kwargs={'chat_id': chat.id})
        response = self.client.get(url)
        self.assertEqual(response.status_code, 200)
        self.assertEqual(response.context['scores']['Overall'], 0)


class KeyQuestionsViewTest(TestCase):
    """Test key questions view"""

    def setUp(self):
        self.client = Client()
        self.user = User.objects.create_user(
            username='testuser', password='pass123')

    def test_key_questions_get(self):
        """Test key questions GET"""
        chat = Chat.objects.create(
            owner=self.user,
            title='Test',
            difficulty=5,
            messages=[],
            type='GEN',
            key_questions=[{'id': 0, 'title': 'Q1',
                            'content': 'Question?', 'duration': 60}]
        )
        self.client.login(username='testuser', password='pass123')
        url = reverse('key-questions',
                      kwargs={'chat_id': chat.id, 'question_id': 0})
        response = self.client.get(url)
        self.assertEqual(response.status_code, 200)

    def test_key_questions_with_resume(self):
        """Test key questions with resume"""
        resume = UploadedResume.objects.create(
            user=self.user,
            title='Resume',
            content='Content',
            original_filename='resume.pdf'
        )
        chat = Chat.objects.create(
            owner=self.user,
            title='Test',
            difficulty=5,
            messages=[],
            type='GEN',
            resume=resume,
            key_questions=[{'id': 0, 'content': 'Q?', 'duration': 60}]
        )
        self.client.login(username='testuser', password='pass123')
        url = reverse('key-questions',
                      kwargs={'chat_id': chat.id, 'question_id': 0})
        response = self.client.get(url)
        self.assertEqual(response.status_code, 200)

    def test_key_questions_without_resume(self):
        """Test key questions without resume"""
        chat = Chat.objects.create(
            owner=self.user,
            title='Test',
            difficulty=5,
            messages=[],
            type='GEN',
            key_questions=[{'id': 0, 'content': 'Q?', 'duration': 60}]
        )
        self.client.login(username='testuser', password='pass123')
        url = reverse('key-questions',
                      kwargs={'chat_id': chat.id, 'question_id': 0})
        response = self.client.get(url)
        self.assertEqual(response.status_code, 200)

    @patch('active_interview_app.views.ai_available', return_value=False)
    def test_key_questions_post_ai_unavailable(self, mock_ai):
        """Test key questions POST when AI unavailable"""
        job = UploadedJobListing.objects.create(
            user=self.user,
            title='Job',
            filename='job.pdf',
            content='Job content'
        )
        chat = Chat.objects.create(
            owner=self.user,
            title='Test',
            difficulty=5,
            messages=[],
            type='GEN',
            job_listing=job,
            key_questions=[{'id': 0, 'content': 'Q?', 'duration': 60}]
        )
        self.client.login(username='testuser', password='pass123')
        url = reverse('key-questions',
                      kwargs={'chat_id': chat.id, 'question_id': 0})
        response = self.client.post(url, {'message': 'Answer'},
                                    HTTP_X_REQUESTED_WITH='XMLHttpRequest')
        self.assertEqual(response.status_code, 503)


class ChatViewPostTest(TestCase):
    """Test ChatView POST method"""

    def setUp(self):
        self.client = Client()
        self.user = User.objects.create_user(
            username='testuser', password='pass123')

    @patch('active_interview_app.views.ai_available', return_value=False)
    def test_chat_view_post_ai_unavailable(self, mock_ai):
        """Test chat POST when AI unavailable"""
        chat = Chat.objects.create(
            owner=self.user,
            title='Test',
            difficulty=5,
            messages=[],
            type='GEN'
        )
        self.client.login(username='testuser', password='pass123')
        url = reverse('chat-view', kwargs={'chat_id': chat.id})
        response = self.client.post(url, {'message': 'Hello'},
                                    HTTP_X_REQUESTED_WITH='XMLHttpRequest')
        self.assertEqual(response.status_code, 503)


class CreateChatViewTest(TestCase):
    """Test CreateChat view"""

    def setUp(self):
        self.client = Client()
        self.user = User.objects.create_user(
            username='testuser', password='pass123')

    def test_create_chat_get(self):
        """Test CreateChat GET"""
        self.client.login(username='testuser', password='pass123')
        response = self.client.get(reverse('chat-create'))
        self.assertEqual(response.status_code, 200)
        self.assertIn('form', response.context)

    @patch('active_interview_app.views.ai_available', return_value=True)
    @patch('active_interview_app.views.get_openai_client')
    def test_create_chat_post_with_resume(self, mock_client, mock_ai):
        """Test CreateChat POST with resume"""
        # Mock AI responses
        mock_response = MagicMock()
        mock_response.choices = [MagicMock()]
        mock_response.choices[0].message.content = "Hello! Let's begin the interview."

        mock_questions_response = MagicMock()
        mock_questions_response.choices = [MagicMock()]
        mock_questions_response.choices[
            0].message.content = '[{"id": 0, "title": "Q1", "content": "Question?", "duration": 60}]'

        mock_client.return_value.chat.completions.create.side_effect = [
            mock_response,
            mock_questions_response
        ]

        job = UploadedJobListing.objects.create(
            user=self.user,
            title='Job',
            filename='job.pdf',
            content='Job content'
        )
        resume = UploadedResume.objects.create(
            user=self.user,
            title='Resume',
            content='Resume content',
            original_filename='resume.pdf'
        )
        self.client.login(username='testuser', password='pass123')
        response = self.client.post(reverse('chat-create'), {
            'create': 'true',
            'title': 'Test Interview',
            'listing_choice': job.id,
            'resume_choice': resume.id,
            'difficulty': 5,
            'type': 'GEN'
        })
        # Should redirect after creation
        self.assertEqual(response.status_code, 302)
        # Check chat was created
        self.assertTrue(Chat.objects.filter(title='Test Interview').exists())

    @patch('active_interview_app.views.ai_available', return_value=True)
    @patch('active_interview_app.views.get_openai_client')
    def test_create_chat_post_without_resume(self, mock_client, mock_ai):
        """Test CreateChat POST without resume"""
        # Mock AI responses
        mock_response = MagicMock()
        mock_response.choices = [MagicMock()]
        mock_response.choices[0].message.content = "Hello! Let's begin the interview."

        mock_questions_response = MagicMock()
        mock_questions_response.choices = [MagicMock()]
        mock_questions_response.choices[
            0].message.content = '[{"id": 0, "title": "Q1", "content": "Question?", "duration": 60}]'

        mock_client.return_value.chat.completions.create.side_effect = [
            mock_response,
            mock_questions_response
        ]

        job = UploadedJobListing.objects.create(
            user=self.user,
            title='Job',
            filename='job.pdf',
            content='Job content'
        )
        self.client.login(username='testuser', password='pass123')
        response = self.client.post(reverse('chat-create'), {
            'create': 'true',
            'title': 'No Resume Interview',
            'listing_choice': job.id,
            'difficulty': 7,
            'type': 'ISK'
        })
        self.assertEqual(response.status_code, 302)


class UploadFileViewTest(TestCase):
    """Test upload_file view"""

    def setUp(self):
        self.client = Client()
        self.user = User.objects.create_user(
            username='testuser', password='pass123')

    def test_upload_file_get(self):
        """Test upload file GET"""
        self.client.login(username='testuser', password='pass123')
        response = self.client.get(reverse('upload_file'))
        self.assertEqual(response.status_code, 200)


class ExportViewsTest(TestCase):
    """Test export views"""

    def setUp(self):
        self.client = Client()
        self.user = User.objects.create_user(
            username='testuser', password='pass123')
        self.chat = Chat.objects.create(
            owner=self.user,
            title='Test',
            difficulty=5,
            messages=[],
            type='GEN'
        )
        self.report = ExportableReport.objects.create(
            chat=self.chat,
            overall_score=80,
            total_questions_asked=10,
            total_responses_given=10
        )

    def test_export_report_view(self):
        """Test ExportReportView"""
        self.client.login(username='testuser', password='pass123')
        url = reverse('export_report', kwargs={'chat_id': self.chat.id})
        response = self.client.get(url)
        self.assertEqual(response.status_code, 200)

    def test_download_pdf_report_view(self):
        """Test DownloadPDFReportView"""
        self.client.login(username='testuser', password='pass123')
        url = reverse('download_pdf_report', kwargs={'chat_id': self.chat.id})
        response = self.client.get(url)
        self.assertEqual(response.status_code, 200)
        self.assertEqual(response['Content-Type'], 'application/pdf')

    def test_download_pdf_no_report(self):
        """Test downloading PDF when no report exists"""
        chat2 = Chat.objects.create(
            owner=self.user,
            title='No Report',
            difficulty=5,
            messages=[],
            type='GEN'
        )
        self.client.login(username='testuser', password='pass123')
        url = reverse('download_pdf_report', kwargs={'chat_id': chat2.id})
        response = self.client.get(url)
        self.assertEqual(response.status_code, 302)


class APIViewsTest(TestCase):
    """Test API views"""

    def setUp(self):
        self.client = Client()
        self.user = User.objects.create_user(
            username='testuser', password='pass123')

    def test_job_listing_list_get(self):
        """Test JobListingList GET"""
        self.client.login(username='testuser', password='pass123')
        response = self.client.get(reverse('pasted_text_list'))
        self.assertEqual(response.status_code, 200)

    def test_job_listing_list_post(self):
        """Test JobListingList POST"""
        self.client.login(username='testuser', password='pass123')
        response = self.client.post(reverse('pasted_text_list'), {
            'title': 'API Job',
            'content': 'API Job Content'
        }, content_type='application/json')
        self.assertEqual(response.status_code, 201)<|MERGE_RESOLUTION|>--- conflicted
+++ resolved
@@ -121,16 +121,10 @@
         url = reverse('generate_report', kwargs={'chat_id': self.chat.id})
 
         with patch('active_interview_app.views.ai_available', return_value=True):
-<<<<<<< HEAD
             with patch('active_interview_app.views.get_client_and_model') as mock_get_client:
                 mock_client = MagicMock()
                 mock_client.chat.completions.create.side_effect = Exception('API Error')
                 mock_get_client.return_value = (mock_client, 'gpt-4o', {'tier': 'premium'})
-=======
-            with patch('active_interview_app.views.get_openai_client') as mock_client:
-                mock_client.return_value.chat.completions.create.side_effect = Exception(
-                    'API Error')
->>>>>>> 27918fe0
                 response = self.client.post(url, follow=True)
 
         # Should still create report with default values
@@ -148,18 +142,12 @@
         mock_response.choices[0].message.content = "invalid\nformat\nhere"
 
         with patch('active_interview_app.views.ai_available', return_value=True):
-<<<<<<< HEAD
             with patch('active_interview_app.views.get_client_and_model') as mock_get_client:
                 mock_client = MagicMock()
                 mock_client.chat.completions.create.return_value = mock_response
                 mock_get_client.return_value = (mock_client, 'gpt-4o', {'tier': 'premium'})
                 response = self.client.post(url, follow=True)
 
-=======
-            with patch('active_interview_app.views.get_openai_client') as mock_client:
-                mock_client.return_value.chat.completions.create.return_value = mock_response
-                self.client.post(url, follow=True)
->>>>>>> 27918fe0
         report = ExportableReport.objects.get(chat=self.chat)
         # Should default to 0 when parsing fails
         self.assertEqual(report.professionalism_score, 0)
@@ -174,18 +162,12 @@
         mock_response.choices[0].message.content = "85\n78"  # Only 2 scores
 
         with patch('active_interview_app.views.ai_available', return_value=True):
-<<<<<<< HEAD
             with patch('active_interview_app.views.get_client_and_model') as mock_get_client:
                 mock_client = MagicMock()
                 mock_client.chat.completions.create.return_value = mock_response
                 mock_get_client.return_value = (mock_client, 'gpt-4o', {'tier': 'premium'})
                 response = self.client.post(url, follow=True)
 
-=======
-            with patch('active_interview_app.views.get_openai_client') as mock_client:
-                mock_client.return_value.chat.completions.create.return_value = mock_response
-                self.client.post(url, follow=True)
->>>>>>> 27918fe0
         report = ExportableReport.objects.get(chat=self.chat)
         self.assertEqual(report.professionalism_score, 0)
 
@@ -217,7 +199,6 @@
 Overall: Great performance.
 """
 
-<<<<<<< HEAD
                 mock_client = MagicMock()
                 mock_client.chat.completions.create.side_effect = [
                     mock_scores,
@@ -227,11 +208,6 @@
                 mock_get_client.return_value = (mock_client, 'gpt-4o', {'tier': 'premium'})
                 response = self.client.post(url, follow=True)
 
-=======
-                mock_client.return_value.chat.completions.create.side_effect = [
-                    mock_scores, mock_feedback, mock_rationale]
-                self.client.post(url, follow=True)
->>>>>>> 27918fe0
         report = ExportableReport.objects.get(chat=self.chat)
         self.assertIn('professional behavior',
                       report.professionalism_rationale)
@@ -269,7 +245,6 @@
 Overall: Good.
 """
 
-<<<<<<< HEAD
                 mock_client = MagicMock()
                 mock_client.chat.completions.create.side_effect = [
                     mock_scores,
@@ -279,11 +254,6 @@
                 mock_get_client.return_value = (mock_client, 'gpt-4o', {'tier': 'premium'})
                 response = self.client.post(url, follow=True)
 
-=======
-                mock_client.return_value.chat.completions.create.side_effect = [
-                    mock_scores, mock_feedback, mock_rationale]
-                self.client.post(url, follow=True)
->>>>>>> 27918fe0
         report = ExportableReport.objects.get(chat=self.chat)
         # Should capture multiline
         self.assertIn('posture', report.professionalism_rationale)
@@ -311,13 +281,9 @@
                     mock_feedback,
                     Exception('Rationale API error')
                 ]
-<<<<<<< HEAD
                 mock_get_client.return_value = (mock_client, 'gpt-4o', {'tier': 'premium'})
                 response = self.client.post(url, follow=True)
 
-=======
-                self.client.post(url, follow=True)
->>>>>>> 27918fe0
         report = ExportableReport.objects.get(chat=self.chat)
         # Should have fallback text
         self.assertIn('Unable to generate', report.professionalism_rationale)
