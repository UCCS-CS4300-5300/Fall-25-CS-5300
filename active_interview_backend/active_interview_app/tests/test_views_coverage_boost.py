"""
Tests to boost views.py coverage to >80%
Focuses on untested methods and code paths
"""

from django.test import TestCase, Client
from django.contrib.auth.models import User
from django.urls import reverse
from unittest.mock import patch, MagicMock
from active_interview_app.models import Chat, ExportableReport, UploadedJobListing, UploadedResume
from active_interview_app.views import GenerateReportView
from .test_utils import create_mock_openai_response


class GenerateReportMethodsTest(TestCase):
    """Test GenerateReportView private methods"""

    def setUp(self):
        self.user = User.objects.create_user(
            username='testuser', password='pass123')
        self.chat = Chat.objects.create(
            owner=self.user,
            title='Test Interview',
            difficulty=7,
            messages=[
                {'role': 'assistant', 'content': 'Question 1?'},
                {'role': 'user', 'content': 'Answer 1'},
                {'role': 'assistant', 'content': 'Feedback: 8/10. Good answer.'},
                {'role': 'assistant', 'content': 'Question 2?'},
                {'role': 'user', 'content': 'Answer 2'}
            ],
            type='GEN'
        )
        self.view = GenerateReportView()

    def test_extract_question_responses(self):
        """Test _extract_question_responses method"""
        qa_pairs = self.view._extract_question_responses(self.chat)

        # Should find 2 Q&A pairs
        self.assertEqual(len(qa_pairs), 2)

        # First pair should have score from feedback
        self.assertEqual(qa_pairs[0]['question'], 'Question 1?')
        self.assertEqual(qa_pairs[0]['answer'], 'Answer 1')
        self.assertEqual(qa_pairs[0]['score'], 8)
        self.assertIn('Good answer', qa_pairs[0]['feedback'])

        # Second pair should not have score (no feedback)
        self.assertEqual(qa_pairs[1]['question'], 'Question 2?')
        self.assertEqual(qa_pairs[1]['answer'], 'Answer 2')
        self.assertNotIn('score', qa_pairs[1])

    def test_extract_question_responses_long_text(self):
        """Test _extract_question_responses truncates long text"""
        long_chat = Chat.objects.create(
            owner=self.user,
            title='Long Text Chat',
            difficulty=5,
            messages=[
                {'role': 'assistant', 'content': 'Q' * 1000},
                {'role': 'user', 'content': 'A' * 1000}
            ],
            type='GEN'
        )

        qa_pairs = self.view._extract_question_responses(long_chat)

        # Should truncate to 500 chars
        self.assertEqual(len(qa_pairs[0]['question']), 500)
        self.assertEqual(len(qa_pairs[0]['answer']), 500)

    def test_extract_question_responses_no_score_pattern(self):
        """Test when feedback doesn't contain score pattern"""
        chat_no_score = Chat.objects.create(
            owner=self.user,
            title='No Score',
            difficulty=5,
            messages=[
                {'role': 'assistant', 'content': 'Question?'},
                {'role': 'user', 'content': 'Answer'},
                {'role': 'assistant', 'content': 'Good job!'}  # No score pattern
            ],
            type='GEN'
        )

        qa_pairs = self.view._extract_question_responses(chat_no_score)

        # Should not have score
        self.assertEqual(len(qa_pairs), 1)
        self.assertNotIn('score', qa_pairs[0])


class GenerateReportAITest(TestCase):
    """Test AI integration paths in GenerateReportView"""

    def setUp(self):
        self.client = Client()
        self.user = User.objects.create_user(
            username='testuser', password='pass123')
        self.job = UploadedJobListing.objects.create(
            user=self.user,
            title='Job',
            filename='job.pdf',
            content='Job content'
        )
        self.chat = Chat.objects.create(
            owner=self.user,
            title='Test',
            difficulty=5,
            messages=[
                {'role': 'assistant', 'content': 'Hello'},
                {'role': 'user', 'content': 'Hi'}
            ],
            type='GEN',
            job_listing=self.job
        )

    def test_generate_report_ai_exception(self):
        """Test when AI raises exception"""
        self.client.login(username='testuser', password='pass123')
        url = reverse('generate_report', kwargs={'chat_id': self.chat.id})

        with patch('active_interview_app.views.ai_available', return_value=True):
            with patch('active_interview_app.views.get_client_and_model') as mock_get_client:
                mock_client = MagicMock()
                mock_client.chat.completions.create.side_effect = Exception('API Error')
                mock_get_client.return_value = (mock_client, 'gpt-4o', {'tier': 'premium'})
                response = self.client.post(url, follow=True)

        # Should still create report with default values
        self.assertEqual(response.status_code, 200)
        report = ExportableReport.objects.get(chat=self.chat)
        self.assertEqual(report.professionalism_score, 0)

    def test_generate_report_ai_invalid_format(self):
        """Test when AI returns invalid format"""
        self.client.login(username='testuser', password='pass123')
        url = reverse('generate_report', kwargs={'chat_id': self.chat.id})

        mock_response = create_mock_openai_response("invalid\nformat\nhere")

        with patch('active_interview_app.views.ai_available', return_value=True):
            with patch('active_interview_app.views.get_client_and_model') as mock_get_client:
                mock_client = MagicMock()
                mock_client.chat.completions.create.return_value = mock_response
                mock_get_client.return_value = (mock_client, 'gpt-4o', {'tier': 'premium'})
                response = self.client.post(url, follow=True)

        report = ExportableReport.objects.get(chat=self.chat)
        # Should default to 0 when parsing fails
        self.assertEqual(report.professionalism_score, 0)

    def test_generate_report_ai_incomplete_scores(self):
        """Test when AI returns incomplete scores"""
        self.client.login(username='testuser', password='pass123')
        url = reverse('generate_report', kwargs={'chat_id': self.chat.id})

        mock_response = create_mock_openai_response("85\n78")  # Only 2 scores

        with patch('active_interview_app.views.ai_available', return_value=True):
            with patch('active_interview_app.views.get_client_and_model') as mock_get_client:
                mock_client = MagicMock()
                mock_client.chat.completions.create.return_value = mock_response
                mock_get_client.return_value = (mock_client, 'gpt-4o', {'tier': 'premium'})
                response = self.client.post(url, follow=True)

        report = ExportableReport.objects.get(chat=self.chat)
        self.assertEqual(report.professionalism_score, 0)

    def test_generate_report_rationale_parsing(self):
        """Test rationale parsing from AI _response"""
        self.client.login(username='testuser', password='pass123')
        url = reverse('generate_report', kwargs={'chat_id': self.chat.id})

        with patch('active_interview_app.views.ai_available', return_value=True):
            with patch('active_interview_app.views.get_client_and_model') as mock_get_client:
                # Create proper mock responses for the three AI calls
                mock_scores = create_mock_openai_response("85\n78\n82\n81")

                mock_feedback = create_mock_openai_response("Good job!")

                mock_rationale = create_mock_openai_response("""
Professionalism: Good professional behavior.

Subject Knowledge: Strong knowledge base.

Clarity: Clear communication.

Overall: Great performance.
""")

                mock_client = MagicMock()
                mock_client.chat.completions.create.side_effect = [
                    mock_scores,
                    mock_feedback,
                    mock_rationale
                ]
                mock_get_client.return_value = (mock_client, 'gpt-4o', {'tier': 'premium'})
                response = self.client.post(url, follow=True)

        report = ExportableReport.objects.get(chat=self.chat)
        self.assertIn('professional behavior',
                      report.professionalism_rationale)
        self.assertIn('knowledge base', report.subject_knowledge_rationale)
        self.assertIn('Clear communication', report.clarity_rationale)
        self.assertIn('Great performance', report.overall_rationale)

    def test_generate_report_rationale_multiline(self):
        """Test multiline rationale parsing"""
        self.client.login(username='testuser', password='pass123')
        url = reverse('generate_report', kwargs={'chat_id': self.chat.id})

        with patch('active_interview_app.views.ai_available', return_value=True):
            with patch('active_interview_app.views.get_client_and_model') as mock_get_client:
                # Create proper mock responses for the three AI calls
                mock_scores = create_mock_openai_response("85\n78\n82\n81")

                mock_feedback = create_mock_openai_response("Good!")

                mock_rationale = create_mock_openai_response("""
Professionalism: Professional throughout.
Maintained good posture.

Subject Knowledge: Strong skills.
Some gaps noted.

Clarity: Clear.

Overall: Good.
""")

                mock_client = MagicMock()
                mock_client.chat.completions.create.side_effect = [
                    mock_scores,
                    mock_feedback,
                    mock_rationale
                ]
                mock_get_client.return_value = (mock_client, 'gpt-4o', {'tier': 'premium'})
                response = self.client.post(url, follow=True)

        report = ExportableReport.objects.get(chat=self.chat)
        # Should capture multiline
        self.assertIn('posture', report.professionalism_rationale)
        self.assertIn('gaps', report.subject_knowledge_rationale)

    def test_generate_report_rationale_exception(self):
        """Test when rationale generation fails"""
        self.client.login(username='testuser', password='pass123')
        url = reverse('generate_report', kwargs={'chat_id': self.chat.id})

        with patch('active_interview_app.views.ai_available', return_value=True):
            with patch('active_interview_app.views.get_client_and_model') as mock_get_client:
                # Create proper mock responses for the three AI calls
                mock_scores = create_mock_openai_response("85\n78\n82\n81")

                mock_feedback = create_mock_openai_response("Good!")

                mock_client = MagicMock()
                mock_client.chat.completions.create.side_effect = [
                    mock_scores,
                    mock_feedback,
                    Exception('Rationale API error')
                ]
                mock_get_client.return_value = (mock_client, 'gpt-4o', {'tier': 'premium'})
                response = self.client.post(url, follow=True)

        report = ExportableReport.objects.get(chat=self.chat)
        # Should have fallback text
        self.assertIn('Unable to generate', report.professionalism_rationale)


class DownloadCSVTest(TestCase):
    """Test CSV download functionality"""

    def setUp(self):
        self.client = Client()
        self.user = User.objects.create_user(
            username='testuser', password='pass123')
        self.chat = Chat.objects.create(
            owner=self.user,
            title='Test Interview',
            difficulty=7,
            messages=[],
            type='GEN'
        )

    def test_download_csv_with_job_and_resume(self):
        """Test CSV includes job listing and resume"""
        job = UploadedJobListing.objects.create(
            user=self.user,
            title='Senior Dev',
            filename='job.pdf',
            content='Description'
        )
        resume = UploadedResume.objects.create(
            user=self.user,
            title='My Resume',
            content='Content',
            original_filename='resume.pdf'
        )
        self.chat.job_listing = job
        self.chat.resume = resume
        self.chat.save()

        ExportableReport.objects.create(
            chat=self.chat,
            professionalism_score=85,
            overall_score=80,
            professionalism_rationale='Good',
            total_questions_asked=10,
            total_responses_given=10,
            interview_duration_minutes=30
        )

        self.client.login(username='testuser', password='pass123')
        url = reverse('download_csv_report', kwargs={'chat_id': self.chat.id})
        response = self.client.get(url)

        self.assertEqual(response.status_code, 200)
        content = response.content.decode('utf-8')
        self.assertIn('Senior Dev', content)
        self.assertIn('My Resume', content)
        self.assertIn('30 minutes', content)

    def test_download_csv_score_ratings(self):
        """Test CSV includes correct score ratings"""
        ExportableReport.objects.create(
            chat=self.chat,
            professionalism_score=95,  # Excellent
            subject_knowledge_score=82,  # Good
            clarity_score=68,  # Fair
            overall_score=80,
            total_questions_asked=5,
            total_responses_given=5
        )

        self.client.login(username='testuser', password='pass123')
        url = reverse('download_csv_report', kwargs={'chat_id': self.chat.id})
        response = self.client.get(url)

        content = response.content.decode('utf-8')
        self.assertIn('Excellent', content)
        self.assertIn('Good', content)
        self.assertIn('Fair', content)


class SimpleViewsTest(TestCase):
    """Test simple static views"""

    def setUp(self):
        self.client = Client()

    def test_index_view(self):
        """Test index page"""
        response = self.client.get(reverse('index'))
        self.assertEqual(response.status_code, 200)

    def test_aboutus_view(self):
        """Test about us page"""
        response = self.client.get(reverse('aboutus'))
        self.assertEqual(response.status_code, 200)

    def test_features_view(self):
        """Test features page"""
        response = self.client.get(reverse('features'))
        self.assertEqual(response.status_code, 200)


class ChatManagementViewsTest(TestCase):
    """Test chat CRUD operations"""

    def setUp(self):
        self.client = Client()
        self.user = User.objects.create_user(
            username='testuser', password='pass123')

    def test_chat_list_view(self):
        """Test chat list"""
        self.client.login(username='testuser', password='pass123')
        response = self.client.get(reverse('chat-list'))
        self.assertEqual(response.status_code, 200)

    def test_delete_chat_view(self):
        """Test delete chat"""
        self.client.login(username='testuser', password='pass123')
        chat = Chat.objects.create(
            owner=self.user,
            title='Test',
            difficulty=5,
            messages=[],
            type='GEN'
        )
        url = reverse('chat-delete', kwargs={'chat_id': chat.id})
        response = self.client.post(url, {'delete': 'true'})
        self.assertEqual(response.status_code, 302)
        self.assertFalse(Chat.objects.filter(id=chat.id).exists())

    def test_restart_chat_view(self):
        """Test restart chat"""
        self.client.login(username='testuser', password='pass123')
        chat = Chat.objects.create(
            owner=self.user,
            title='Test',
            difficulty=5,
            messages=[
                {'role': 'system', 'content': 'System'},
                {'role': 'assistant', 'content': 'Hi'},
                {'role': 'user', 'content': 'Hello'},
                {'role': 'assistant', 'content': 'How?'}
            ],
            type='GEN'
        )
        url = reverse('chat-restart', kwargs={'chat_id': chat.id})
        response = self.client.post(url, {'restart': 'true'})
        self.assertEqual(response.status_code, 302)
        chat.refresh_from_db()
        self.assertEqual(len(chat.messages), 2)

    def test_edit_chat_get(self):
        """Test edit chat GET"""
        self.client.login(username='testuser', password='pass123')
        chat = Chat.objects.create(
            owner=self.user,
            title='Test',
            difficulty=5,
            messages=[{'role': 'system', 'content': 'Test <<5>>'}],
            type='GEN'
        )
        url = reverse('chat-edit', kwargs={'chat_id': chat.id})
        response = self.client.get(url)
        self.assertEqual(response.status_code, 200)

    def test_edit_chat_post_update(self):
        """Test edit chat POST with update"""
        self.client.login(username='testuser', password='pass123')
        chat = Chat.objects.create(
            owner=self.user,
            title='Test',
            difficulty=5,
            messages=[{'role': 'system', 'content': 'Test <<5>>'}],
            type='GEN'
        )
        url = reverse('chat-edit', kwargs={'chat_id': chat.id})
        response = self.client.post(url, {
            'update': 'true',
            'title': 'Updated',
            'difficulty': 7
        })
        self.assertEqual(response.status_code, 302)
        chat.refresh_from_db()
        self.assertEqual(chat.difficulty, 7)
        self.assertIn('<<7>>', chat.messages[0]['content'])

    def test_edit_chat_post_no_update(self):
        """Test edit chat POST without update button"""
        self.client.login(username='testuser', password='pass123')
        chat = Chat.objects.create(
            owner=self.user,
            title='Test',
            difficulty=5,
            messages=[],
            type='GEN'
        )
        url = reverse('chat-edit', kwargs={'chat_id': chat.id})
        response = self.client.post(url, {'title': 'Ignored'})
        self.assertEqual(response.status_code, 302)


class UserManagementViewsTest(TestCase):
    """Test user-related views"""

    def setUp(self):
        self.client = Client()

    def test_register_get(self):
        """Test registration page"""
        response = self.client.get(reverse('register_page'))
        self.assertEqual(response.status_code, 200)

    def test_register_post_valid(self):
        """Test valid registration"""
        response = self.client.post(reverse('register_page'), {
            'username': 'newuser',
            'email': 'new@test.com',
            'password1': 'TestPass123!',
            'password2': 'TestPass123!'
        })
        self.assertEqual(response.status_code, 302)
        self.assertTrue(User.objects.filter(username='newuser').exists())

    def test_profile_view(self):
        """Test profile page"""
        _user = User.objects.create_user(  # noqa: F841
            username='testuser',
            password='pass123'
        )
        self.client.login(username='testuser', password='pass123')
        response = self.client.get(reverse('profile'))
        self.assertEqual(response.status_code, 200)

    def test_loggedin_view(self):
        """Test logged in view"""
        _user = User.objects.create_user(  # noqa: F841
            username='testuser',
            password='pass123'
        )
        self.client.login(username='testuser', password='pass123')
        response = self.client.get(reverse('loggedin'))
        self.assertEqual(response.status_code, 200)

    def test_view_user_profile_own(self):
        """Test viewing own profile"""
        user = User.objects.create_user(
            username='testuser', password='pass123')
        self.client.login(username='testuser', password='pass123')
        url = reverse('view_user_profile', kwargs={'user_id': user.id})
        response = self.client.get(url)
        self.assertEqual(response.status_code, 200)
        self.assertTrue(response.context['is_own_profile'])

    def test_view_user_profile_other(self):
        """Test viewing other user's profile without permission"""
        _user1 = User.objects.create_user(  # noqa: F841
            username='user1',
            password='pass123'
        )
        _user2 = User.objects.create_user(
            username='user2',
            password='pass123'
        )
        self.client.login(username='user1', password='pass123')
        url = reverse('view_user_profile', kwargs={'user_id': _user2.id})
        response = self.client.get(url)
        self.assertEqual(response.status_code, 403)

    def test_view_user_profile_notfound(self):
        """Test viewing non-existent profile"""
        _user = User.objects.create_user(  # noqa: F841
            username='testuser',
            password='pass123'
        )
        self.client.login(username='testuser', password='pass123')
        url = reverse('view_user_profile', kwargs={'user_id': 99999})
        response = self.client.get(url)
        self.assertEqual(response.status_code, 404)


class DocumentViewsTest(TestCase):
    """Test document-related views"""

    def setUp(self):
        self.client = Client()
        self.user = User.objects.create_user(
            username='testuser', password='pass123')

    def test_resume_detail(self):
        """Test resume detail view"""
        resume = UploadedResume.objects.create(
            user=self.user,
            title='My Resume',
            content='Content',
            original_filename='resume.pdf'
        )
        self.client.login(username='testuser', password='pass123')
        url = reverse('resume_detail', kwargs={'resume_id': resume.id})
        response = self.client.get(url)
        self.assertEqual(response.status_code, 200)
        self.assertTrue(response.context['is_owner'])

    def test_delete_resume(self):
        """Test delete resume"""
        resume = UploadedResume.objects.create(
            user=self.user,
            title='Test',
            content='Content',
            original_filename='test.pdf'
        )
        self.client.login(username='testuser', password='pass123')
        url = reverse('delete_resume', kwargs={'resume_id': resume.id})
        response = self.client.post(url)
        self.assertEqual(response.status_code, 302)
        self.assertFalse(UploadedResume.objects.filter(id=resume.id).exists())

    def test_edit_resume_get(self):
        """Test edit resume GET"""
        resume = UploadedResume.objects.create(
            user=self.user,
            title='Original',
            content='Content',
            original_filename='resume.pdf'
        )
        self.client.login(username='testuser', password='pass123')
        url = reverse('edit_resume', kwargs={'resume_id': resume.id})
        response = self.client.get(url)
        self.assertEqual(response.status_code, 200)

    def test_edit_resume_post(self):
        """Test edit resume POST"""
        resume = UploadedResume.objects.create(
            user=self.user,
            title='Original',
            content='Content',
            original_filename='resume.pdf'
        )
        self.client.login(username='testuser', password='pass123')
        url = reverse('edit_resume', kwargs={'resume_id': resume.id})
        response = self.client.post(url, {
            'title': 'Updated',
            'content': 'New content'
        })
        self.assertEqual(response.status_code, 302)

    def test_job_posting_detail(self):
        """Test job posting detail"""
        job = UploadedJobListing.objects.create(
            user=self.user,
            title='Job',
            filename='job.pdf',
            content='Content'
        )
        self.client.login(username='testuser', password='pass123')
        url = reverse('job_posting_detail', kwargs={'job_id': job.id})
        response = self.client.get(url)
        self.assertEqual(response.status_code, 200)

    def test_delete_job(self):
        """Test delete job"""
        job = UploadedJobListing.objects.create(
            user=self.user,
            title='Job',
            filename='job.pdf',
            content='Content'
        )
        self.client.login(username='testuser', password='pass123')
        url = reverse('delete_job', kwargs={'job_id': job.id})
        response = self.client.post(url)
        self.assertEqual(response.status_code, 302)

    def test_edit_job_posting_get(self):
        """Test edit job GET"""
        job = UploadedJobListing.objects.create(
            user=self.user,
            title='Original',
            filename='job.pdf',
            content='Content'
        )
        self.client.login(username='testuser', password='pass123')
        url = reverse('edit_job_posting', kwargs={'job_id': job.id})
        response = self.client.get(url)
        self.assertEqual(response.status_code, 200)

    def test_edit_job_posting_post(self):
        """Test edit job POST"""
        job = UploadedJobListing.objects.create(
            user=self.user,
            title='Original',
            filename='job.pdf',
            content='Content'
        )
        self.client.login(username='testuser', password='pass123')
        url = reverse('edit_job_posting', kwargs={'job_id': job.id})
        response = self.client.post(url, {
            'title': 'Updated',
            'content': 'New'
        })
        self.assertEqual(response.status_code, 302)

    def test_document_list_view(self):
        """Test document list"""
        self.client.login(username='testuser', password='pass123')
        response = self.client.get(reverse('document-list'))
        self.assertEqual(response.status_code, 200)

    def test_uploaded_job_listing_post_empty_text(self):
        """Test posting empty text"""
        self.client.login(username='testuser', password='pass123')
        response = self.client.post(reverse('save_pasted_text'), {
            'paste-text': '',
            'title': 'Test'
        })
        self.assertEqual(response.status_code, 302)

    def test_uploaded_job_listing_post_empty_title(self):
        """Test posting empty title"""
        self.client.login(username='testuser', password='pass123')
        response = self.client.post(reverse('save_pasted_text'), {
            'paste-text': 'Some text',
            'title': ''
        })
        self.assertEqual(response.status_code, 302)

    def test_uploaded_job_listing_post_valid(self):
        """Test posting valid job listing"""
        self.client.login(username='testuser', password='pass123')
        response = self.client.post(reverse('save_pasted_text'), {
            'paste-text': 'Job description',
            'title': 'Job Title'
        })
        self.assertEqual(response.status_code, 302)


class ResultViewsTest(TestCase):
    """Test result/scoring views"""

    def setUp(self):
        self.client = Client()
        self.user = User.objects.create_user(
            username='testuser', password='pass123')

    @patch('active_interview_app.views.ai_available', return_value=False)
    def test_results_chat_ai_unavailable(self, mock_ai):
        """Test results when AI unavailable"""
        chat = Chat.objects.create(
            owner=self.user,
            title='Test',
            difficulty=5,
            messages=[],
            type='GEN'
        )
        self.client.login(username='testuser', password='pass123')
<<<<<<< HEAD
        # Test removed - chat-results view deleted in Phase 3
        # See: temp/COMPLETED_PHASES_1-3.md
        pass
=======
        url = reverse('chat-results', kwargs={'chat_id': chat.id})
        response = self.client.get(url)
        self.assertEqual(response.status_code, 200)
        self.assertIn('AI features are currently unavailable',
                      response.context['feedback'])
>>>>>>> ec254a70

    @patch('active_interview_app.views.ai_available', return_value=False)
    def test_result_charts_ai_unavailable(self, mock_ai):
        """Test result charts when AI unavailable"""
        chat = Chat.objects.create(
            owner=self.user,
            title='Test',
            difficulty=5,
            messages=[],
            type='GEN'
        )
        self.client.login(username='testuser', password='pass123')
        url = reverse('result-charts', kwargs={'chat_id': chat.id})
        response = self.client.get(url)
        self.assertEqual(response.status_code, 200)
        self.assertEqual(response.context['scores']['Overall'], 0)


class KeyQuestionsViewTest(TestCase):
    """Test key questions view"""

    def setUp(self):
        self.client = Client()
        self.user = User.objects.create_user(
            username='testuser', password='pass123')

    def test_key_questions_get(self):
        """Test key questions GET"""
        chat = Chat.objects.create(
            owner=self.user,
            title='Test',
            difficulty=5,
            messages=[],
            type='GEN',
            key_questions=[{'id': 0, 'title': 'Q1',
                            'content': 'Question?', 'duration': 60}]
        )
        self.client.login(username='testuser', password='pass123')
        url = reverse('key-questions',
                      kwargs={'chat_id': chat.id, 'question_id': 0})
        response = self.client.get(url)
        self.assertEqual(response.status_code, 200)

    def test_key_questions_with_resume(self):
        """Test key questions with resume"""
        resume = UploadedResume.objects.create(
            user=self.user,
            title='Resume',
            content='Content',
            original_filename='resume.pdf'
        )
        chat = Chat.objects.create(
            owner=self.user,
            title='Test',
            difficulty=5,
            messages=[],
            type='GEN',
            resume=resume,
            key_questions=[{'id': 0, 'content': 'Q?', 'duration': 60}]
        )
        self.client.login(username='testuser', password='pass123')
        url = reverse('key-questions',
                      kwargs={'chat_id': chat.id, 'question_id': 0})
        response = self.client.get(url)
        self.assertEqual(response.status_code, 200)

    def test_key_questions_without_resume(self):
        """Test key questions without resume"""
        chat = Chat.objects.create(
            owner=self.user,
            title='Test',
            difficulty=5,
            messages=[],
            type='GEN',
            key_questions=[{'id': 0, 'content': 'Q?', 'duration': 60}]
        )
        self.client.login(username='testuser', password='pass123')
        url = reverse('key-questions',
                      kwargs={'chat_id': chat.id, 'question_id': 0})
        response = self.client.get(url)
        self.assertEqual(response.status_code, 200)

    @patch('active_interview_app.views.ai_available', return_value=False)
    def test_key_questions_post_ai_unavailable(self, mock_ai):
        """Test key questions POST when AI unavailable"""
        job = UploadedJobListing.objects.create(
            user=self.user,
            title='Job',
            filename='job.pdf',
            content='Job content'
        )
        chat = Chat.objects.create(
            owner=self.user,
            title='Test',
            difficulty=5,
            messages=[],
            type='GEN',
            job_listing=job,
            key_questions=[{'id': 0, 'content': 'Q?', 'duration': 60}]
        )
        self.client.login(username='testuser', password='pass123')
        url = reverse('key-questions',
                      kwargs={'chat_id': chat.id, 'question_id': 0})
        response = self.client.post(url, {'message': 'Answer'},
                                    HTTP_X_REQUESTED_WITH='XMLHttpRequest')
        self.assertEqual(response.status_code, 503)


class ChatViewPostTest(TestCase):
    """Test ChatView POST method"""

    def setUp(self):
        self.client = Client()
        self.user = User.objects.create_user(
            username='testuser', password='pass123')

    @patch('active_interview_app.views.ai_available', return_value=False)
    def test_chat_view_post_ai_unavailable(self, mock_ai):
        """Test chat POST when AI unavailable"""
        chat = Chat.objects.create(
            owner=self.user,
            title='Test',
            difficulty=5,
            messages=[],
            type='GEN'
        )
        self.client.login(username='testuser', password='pass123')
        url = reverse('chat-view', kwargs={'chat_id': chat.id})
        response = self.client.post(url, {'message': 'Hello'},
                                    HTTP_X_REQUESTED_WITH='XMLHttpRequest')
        self.assertEqual(response.status_code, 503)


class CreateChatViewTest(TestCase):
    """Test CreateChat view"""

    def setUp(self):
        self.client = Client()
        self.user = User.objects.create_user(
            username='testuser', password='pass123')

    def test_create_chat_get(self):
        """Test CreateChat GET"""
        self.client.login(username='testuser', password='pass123')
        response = self.client.get(reverse('chat-create'))
        self.assertEqual(response.status_code, 200)
        self.assertIn('form', response.context)

    @patch('active_interview_app.views.ai_available', return_value=True)
    @patch('active_interview_app.views.get_client_and_model')
    def test_create_chat_post_with_resume(self, mock_get_client_and_model, mock_ai):
        """Test CreateChat POST with resume"""
        # Mock AI responses
        mock_response = create_mock_openai_response("Hello! Let's begin the interview.")

        mock_questions_response = create_mock_openai_response('[{"id": 0, "title": "Q1", "content": "Question?", "duration": 60}]')

        mock_client = MagicMock()
        mock_client.chat.completions.create.side_effect = [
            mock_response,
            mock_questions_response
        ]
        # get_client_and_model returns (client, model, tier_info)
        mock_get_client_and_model.return_value = (mock_client, "gpt-4o", {"tier": "premium"})

        job = UploadedJobListing.objects.create(
            user=self.user,
            title='Job',
            filename='job.pdf',
            content='Job content'
        )
        resume = UploadedResume.objects.create(
            user=self.user,
            title='Resume',
            content='Resume content',
            original_filename='resume.pdf'
        )
        self.client.login(username='testuser', password='pass123')
        response = self.client.post(reverse('chat-create'), {
            'create': 'true',
            'title': 'Test Interview',
            'listing_choice': job.id,
            'resume_choice': resume.id,
            'difficulty': 5,
            'type': 'GEN'
        })
        # Should redirect after creation
        self.assertEqual(response.status_code, 302)
        # Check chat was created
        self.assertTrue(Chat.objects.filter(title='Test Interview').exists())

    @patch('active_interview_app.views.ai_available', return_value=True)
    @patch('active_interview_app.views.get_client_and_model')
    def test_create_chat_post_without_resume(self, mock_get_client_and_model, mock_ai):
        """Test CreateChat POST without resume"""
        # Mock AI responses
        mock_response = create_mock_openai_response("Hello! Let's begin the interview.")

        mock_questions_response = create_mock_openai_response('[{"id": 0, "title": "Q1", "content": "Question?", "duration": 60}]')

        mock_client = MagicMock()
        mock_client.chat.completions.create.side_effect = [
            mock_response,
            mock_questions_response
        ]
        # get_client_and_model returns (client, model, tier_info)
        mock_get_client_and_model.return_value = (mock_client, "gpt-4o", {"tier": "premium"})

        job = UploadedJobListing.objects.create(
            user=self.user,
            title='Job',
            filename='job.pdf',
            content='Job content'
        )
        self.client.login(username='testuser', password='pass123')
        response = self.client.post(reverse('chat-create'), {
            'create': 'true',
            'title': 'No Resume Interview',
            'listing_choice': job.id,
            'difficulty': 7,
            'type': 'ISK'
        })
        self.assertEqual(response.status_code, 302)


class UploadFileViewTest(TestCase):
    """Test upload_file view"""

    def setUp(self):
        self.client = Client()
        self.user = User.objects.create_user(
            username='testuser', password='pass123')

    def test_upload_file_get(self):
        """Test upload file GET"""
        self.client.login(username='testuser', password='pass123')
        response = self.client.get(reverse('upload_file'))
        self.assertEqual(response.status_code, 200)


class ExportViewsTest(TestCase):
    """Test export views"""

    def setUp(self):
        self.client = Client()
        self.user = User.objects.create_user(
            username='testuser', password='pass123')
        self.chat = Chat.objects.create(
            owner=self.user,
            title='Test',
            difficulty=5,
            messages=[],
            type='GEN'
        )
        self.report = ExportableReport.objects.create(
            chat=self.chat,
            overall_score=80,
            total_questions_asked=10,
            total_responses_given=10
        )

    def test_export_report_view(self):
        """Test ExportReportView"""
        self.client.login(username='testuser', password='pass123')
        url = reverse('export_report', kwargs={'chat_id': self.chat.id})
        response = self.client.get(url)
        self.assertEqual(response.status_code, 200)

    def test_download_pdf_report_view(self):
        """Test DownloadPDFReportView"""
        self.client.login(username='testuser', password='pass123')
        url = reverse('download_pdf_report', kwargs={'chat_id': self.chat.id})
        response = self.client.get(url)
        self.assertEqual(response.status_code, 200)
        self.assertEqual(response['Content-Type'], 'application/pdf')

    def test_download_pdf_no_report(self):
        """Test downloading PDF when no report exists"""
        chat2 = Chat.objects.create(
            owner=self.user,
            title='No Report',
            difficulty=5,
            messages=[],
            type='GEN'
        )
        self.client.login(username='testuser', password='pass123')
        url = reverse('download_pdf_report', kwargs={'chat_id': chat2.id})
        response = self.client.get(url)
        self.assertEqual(response.status_code, 302)


class APIViewsTest(TestCase):
    """Test API views"""

    def setUp(self):
        self.client = Client()
        self.user = User.objects.create_user(
            username='testuser', password='pass123')

    def test_job_listing_list_get(self):
        """Test JobListingList GET"""
        self.client.login(username='testuser', password='pass123')
        response = self.client.get(reverse('pasted_text_list'))
        self.assertEqual(response.status_code, 200)

    def test_job_listing_list_post(self):
        """Test JobListingList POST"""
        self.client.login(username='testuser', password='pass123')
        response = self.client.post(reverse('pasted_text_list'), {
            'title': 'API Job',
            'content': 'API Job Content'
        }, content_type='application/json')
        self.assertEqual(response.status_code, 201)<|MERGE_RESOLUTION|>--- conflicted
+++ resolved
@@ -719,17 +719,11 @@
             type='GEN'
         )
         self.client.login(username='testuser', password='pass123')
-<<<<<<< HEAD
-        # Test removed - chat-results view deleted in Phase 3
-        # See: temp/COMPLETED_PHASES_1-3.md
-        pass
-=======
         url = reverse('chat-results', kwargs={'chat_id': chat.id})
         response = self.client.get(url)
         self.assertEqual(response.status_code, 200)
         self.assertIn('AI features are currently unavailable',
                       response.context['feedback'])
->>>>>>> ec254a70
 
     @patch('active_interview_app.views.ai_available', return_value=False)
     def test_result_charts_ai_unavailable(self, mock_ai):
