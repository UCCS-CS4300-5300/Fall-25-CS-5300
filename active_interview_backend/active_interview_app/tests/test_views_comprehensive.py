--- conflicted
+++ resolved
@@ -405,14 +405,8 @@
             mock_choice2.message = mock_message2
             mock_response2.choices = [mock_choice2]
 
-<<<<<<< HEAD
             mock_client.chat.completions.create.side_effect = [mock_response1, mock_response2]
             mock_get_client.return_value = (mock_client, 'gpt-4o', {'tier': 'premium'})
-=======
-            mock_client.chat.completions.create.side_effect = [
-                mock_response1, mock_response2]
-            mock_get_client.return_value = mock_client
->>>>>>> 27918fe0
 
             data = {
                 'create': 'true',
@@ -455,14 +449,8 @@
         mock_choice2.message = mock_message2
         mock_response2.choices = [mock_choice2]
 
-<<<<<<< HEAD
         mock_client.chat.completions.create.side_effect = [mock_response1, mock_response2]
         mock_get_client.return_value = (mock_client, 'gpt-4o', {'tier': 'premium'})
-=======
-        mock_client.chat.completions.create.side_effect = [
-            mock_response1, mock_response2]
-        mock_get_client.return_value = mock_client
->>>>>>> 27918fe0
 
         data = {
             'create': 'true',
