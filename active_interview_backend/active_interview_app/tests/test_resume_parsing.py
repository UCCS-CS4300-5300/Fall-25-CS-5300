--- conflicted
+++ resolved
@@ -189,13 +189,7 @@
         mock_choice = MagicMock()
         mock_choice.message = mock_message
         mock_response = MagicMock()
-<<<<<<< HEAD
         mock_response.choices = [mock_choice]
-=======
-        mock_response.choices = [MagicMock()]
-        mock_response.choices[0].message.content = json.dumps(
-            create_sample_parsed_data())
->>>>>>> 27918fe0
         mock_client.chat.completions.create.return_value = mock_response
         mock_get_client.return_value = (mock_client, 'gpt-4o', {'tier': 'premium'})
 
@@ -261,7 +255,6 @@
 
         # Mock client with markdown-wrapped JSON
         mock_client = MagicMock()
-<<<<<<< HEAD
         markdown_json = "```json\n" + json.dumps(create_sample_parsed_data()) + "\n```"
         mock_message = MagicMock()
         mock_message.content = markdown_json
@@ -269,13 +262,6 @@
         mock_choice.message = mock_message
         mock_response = MagicMock()
         mock_response.choices = [mock_choice]
-=======
-        mock_response = MagicMock()
-        markdown_json = "```json\n" + \
-            json.dumps(create_sample_parsed_data()) + "\n```"
-        mock_response.choices = [MagicMock()]
-        mock_response.choices[0].message.content = markdown_json
->>>>>>> 27918fe0
         mock_client.chat.completions.create.return_value = mock_response
         mock_get_client.return_value = (mock_client, 'gpt-4o', {'tier': 'premium'})
 
@@ -295,7 +281,6 @@
 
         # Mock client with partial data
         mock_client = MagicMock()
-<<<<<<< HEAD
         partial_data = {"skills": ["Python"]}  # Missing experience and education
         mock_message = MagicMock()
         mock_message.content = json.dumps(partial_data)
@@ -303,13 +288,6 @@
         mock_choice.message = mock_message
         mock_response = MagicMock()
         mock_response.choices = [mock_choice]
-=======
-        mock_response = MagicMock()
-        # Missing experience and education
-        partial_data = {"skills": ["Python"]}
-        mock_response.choices = [MagicMock()]
-        mock_response.choices[0].message.content = json.dumps(partial_data)
->>>>>>> 27918fe0
         mock_client.chat.completions.create.return_value = mock_response
         mock_get_client.return_value = (mock_client, 'gpt-4o', {'tier': 'premium'})
 
@@ -335,13 +313,7 @@
         mock_choice = MagicMock()
         mock_choice.message = mock_message
         mock_response = MagicMock()
-<<<<<<< HEAD
         mock_response.choices = [mock_choice]
-=======
-        mock_response.choices = [MagicMock()]
-        mock_response.choices[0].message.content = json.dumps(
-            create_sample_parsed_data())
->>>>>>> 27918fe0
         mock_client.chat.completions.create.return_value = mock_response
         mock_get_client.return_value = (mock_client, 'gpt-4o', {'tier': 'premium'})
 
