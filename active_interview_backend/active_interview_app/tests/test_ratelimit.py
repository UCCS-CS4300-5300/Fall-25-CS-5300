--- conflicted
+++ resolved
@@ -199,15 +199,10 @@
         # If we got no successful requests and all 403s, permissions are failing
         # This is a known issue with ViewSet permissions in tests - skip the test
         if successful_requests == 0:
-<<<<<<< HEAD
-            self.skipTest("ViewSet permissions failing - all requests returned 403. "
-                          "This is a test environment issue, not a rate limiting issue.")
-=======
             self.skipTest(
                 "ViewSet permissions failing - all requests returned 403. "
                 "This is a test environment issue, not a rate limiting issue."
             )
->>>>>>> ffc193ed
 
         # If we got here, verify we didn't hit rate limit during the first 120 requests
         self.assertFalse(got_429, "Rate limit triggered before 120 requests")
