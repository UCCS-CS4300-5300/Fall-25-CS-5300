{% extends "base.html" %}

{% block title %}
  {{ job.title }} - Job Posting Details
{% endblock title %}

{% block content %}
  <style>
    .job-detail-wrapper {
      display: flex;
      flex-direction: column;
      align-items: center;
      min-height: 80vh;
      color: white;
      padding: 2rem;
      text-align: center;
    }

    .job-detail {
      max-width: 800px;
      width: 100%;
      margin-bottom: 3rem;
    }

    .job-title {
      background-color: rgba(255, 255, 255, 0.2);
      padding: 0.5rem 1.5rem;
      border: 2px solid white;
      border-radius: 10px;
      font-size: 1.5rem;
      font-weight: bold;
      margin-top: 20px;
    }

    .job-content-box {
      background-color: rgba(255, 255, 255, 0.1);
      padding: 2rem 1.5rem; /* Increased padding for more space within the box */
      border: 2px solid white;
      border-radius: 10px;
      font-size: 1.2rem;
      margin-top: 2rem;
      margin-bottom: 2rem;
      text-align: left;
      width: 100%;
      min-height: 300px; /* Increased minimum height for more vertical space */
    }

    .document-list-box {
      background-color: rgba(255, 255, 255, 0.1);
      padding: 1rem 1.5rem;
      border: 2px solid white;
      border-radius: 10px;
      font-size: 1.2rem;
      margin-top: 2rem;
      text-align: left;
      width: 100%;
    }

    .document-list {
      margin-top: 0;
    }
  </style>

  <div class="job-detail-wrapper">
    <div class="job-detail">
      <div class="job-title">
        <h1>{{ job.title }}</h1>
      </div>
      <div class="job-content-box">
        <div>{{ job.content|linebreaksbr }}</div>
      </div>
    </div>

    <div class="document-list-box">
      <div class="document-list">
<<<<<<< HEAD
        {% include 'documents/_document_list.html' %}
=======
        {% include "documents/_document_list.html" %}
>>>>>>> a6335169
      </div>
    </div>
  </div>
{% endblock content %}<|MERGE_RESOLUTION|>--- conflicted
+++ resolved
@@ -73,11 +73,7 @@
 
     <div class="document-list-box">
       <div class="document-list">
-<<<<<<< HEAD
-        {% include 'documents/_document_list.html' %}
-=======
         {% include "documents/_document_list.html" %}
->>>>>>> a6335169
       </div>
     </div>
   </div>
