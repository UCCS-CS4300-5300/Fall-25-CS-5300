--- conflicted
+++ resolved
@@ -61,14 +61,9 @@
     }
   </style>
 
-<<<<<<< HEAD
-=======
-<<<<<<< Updated upstream
   <div class="resume-detail">
     <h1>{{ resume.title }}</h1>
     <div>{{ resume.content|linebreaksbr }}</div>
-=======
->>>>>>> c2506c51
   <div class="resume-detail-wrapper">
     <div class="resume-detail">
       <div class="resume-title">
@@ -81,15 +76,8 @@
 
     <div class="document-list-box">
       <div class="document-list">
-<<<<<<< HEAD
         {% include 'documents/_document_list.html' %}
       </div>
     </div>
-=======
-        {% include "documents/_document_list.html" %}
-      </div>
-    </div>
->>>>>>> Stashed changes
->>>>>>> c2506c51
   </div>
 {% endblock content %}