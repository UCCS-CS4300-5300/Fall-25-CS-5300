{% extends "base.html" %}

{% block title %}
  AIS - Logged Out
{% endblock title %}

{% block content %}
<body>
  <style>
    .logout-page {
      display: flex;
      flex-direction: column;
      justify-content: center;
      align-items: center;
      min-height: 60vh;
      padding: 3rem 1rem;
    }
<<<<<<< HEAD

    .logout-page h2 {
      color: var(--text-primary);
      margin-bottom: 1.5rem;
      font-size: 2.5rem;
      font-weight: 700;
    }

    .logout-message {
      background-color: var(--surface);
      border: 2px solid var(--border);
      border-radius: 8px;
      padding: 2rem;
      margin-bottom: 2rem;
      max-width: 500px;
      text-align: center;
      box-shadow: var(--shadow);
    }

    .logout-message p {
      font-size: 1.1rem;
      margin: 0;
      color: var(--text-primary);
      font-weight: 500;
    }

    .logout-message p:nth-of-type(2) {
      margin-top: 1rem;
      font-size: 1rem;
      color: var(--text-secondary);
      font-weight: 400;
    }

    .action-buttons {
      display: flex;
      flex-direction: column;
      gap: 1rem;
      max-width: 400px;
      width: 100%;
    }

    .action-buttons .btn {
      width: 100%;
      padding: 12px 24px;
      text-decoration: none;
      font-weight: 600;
    }

    .action-buttons .btn-primary {
      background-color: var(--primary);
      border-color: var(--primary);
      color: var(--text-white);
    }

    .action-buttons .btn-primary:hover {
      background-color: var(--primary-dark);
      border-color: var(--primary-dark);
      color: var(--text-white);
    }

    .action-buttons .btn-secondary {
      background-color: var(--surface);
      border: 2px solid var(--border);
      color: var(--text-primary);
    }

    .action-buttons .btn-secondary:hover {
      background-color: var(--surface-hover);
      border-color: var(--primary);
      color: var(--text-primary);
=======
    p {
      font-size: 30px;
      color: var(--text-primary) !important;
>>>>>>> a385bf36
    }

    /* Responsive: side by side on larger screens */
    @media (min-width: 576px) {
      .action-buttons {
        flex-direction: row;
      }
      .action-buttons .btn {
        flex: 1;
      }
    }
  </style>

  <div class="container">
    <div class="logout-page">
      <h2>You've Been Logged Out</h2>

      <div class="logout-message">
        <p>You have successfully logged out of your account.</p>
        <p>Thank you for using Active Interview Service!</p>
      </div>

      <div class="action-buttons">
        <a href="{% url 'login' %}" class="btn btn-primary">Login Again</a>
        <a href="{% url 'index' %}" class="btn btn-secondary">Return to Home</a>
      </div>
    </div>
  </div>
</body>
{% endblock content %}<|MERGE_RESOLUTION|>--- conflicted
+++ resolved
@@ -15,14 +15,12 @@
       min-height: 60vh;
       padding: 3rem 1rem;
     }
-<<<<<<< HEAD
 
     .logout-page h2 {
       color: var(--text-primary);
       margin-bottom: 1.5rem;
       font-size: 2.5rem;
       font-weight: 700;
-    }
 
     .logout-message {
       background-color: var(--surface);
@@ -86,11 +84,6 @@
       background-color: var(--surface-hover);
       border-color: var(--primary);
       color: var(--text-primary);
-=======
-    p {
-      font-size: 30px;
-      color: var(--text-primary) !important;
->>>>>>> a385bf36
     }
 
     /* Responsive: side by side on larger screens */
