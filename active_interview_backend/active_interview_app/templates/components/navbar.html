--- conflicted
+++ resolved
@@ -22,11 +22,9 @@
         <li class="nav-item">
           <a class="nav-link" href="{% url "document-list" %}">Documents</a>
         </li>
-<<<<<<< HEAD
         <li class="nav-item">
           <a class="nav-link" href="{% url "question_banks" %}">Question Banks</a>
         </li>
-=======
         {% if user.profile.role == 'admin' or user.profile.role == 'interviewer' %}
           <li class="nav-item">
             <a class="nav-link" href="{% url "candidate_search" %}">Search Candidates</a>
@@ -37,7 +35,6 @@
             <a class="nav-link" href="{% url "role_requests_list" %}">Role Requests</a>
           </li>
         {% endif %}
->>>>>>> 5079495d
       {% endif %}
       <li class="nav-item">
         <a class="nav-link" href="{% url "features" %}">Features</a>
