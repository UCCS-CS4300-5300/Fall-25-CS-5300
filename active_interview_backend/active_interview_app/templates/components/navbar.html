{% load static %}

<nav class="navbar navbar-expand-md px-3 fixed-top">
  <!-- Navbar content -->
  <a class="navbar-brand" href="{% url "index" %}">
    <img class="logo-img" src="{% static 'images/favicon.png' %}" alt="AIS Logo" height="40px" width="40px">
  </a>
  <div class="d-flex ms-auto">
    <button class="navbar-toggler border" type="button" data-bs-toggle="collapse" data-bs-target="#navbarNav">
      <span class="navbar-toggler-icon"></span>
    </button>
  </div>
  <div class="collapse navbar-collapse" id="navbarNav">
    <ul class="navbar-nav">
      <li class="nav-item active">
        <a class="nav-link" href="{% url "index" %}">Home</a>
      </li>
      {% if user.is_authenticated %}
        <li class="nav-item">
          <a class="nav-link" href="{% url "chat-list" %}">Chat</a>
        </li>
        <li class="nav-item">
          <a class="nav-link" href="{% url "document-list" %}">Documents</a>
        </li>
        {% if user.profile.role == 'admin' or user.profile.role == 'interviewer' %}
          <li class="nav-item">
<<<<<<< HEAD
            <a class="nav-link" href="{% url "question_banks" %}">Question Banks</a>
          </li>
        {% endif %}
        {% if user.profile.role == 'admin' or user.profile.role == 'interviewer' %}
=======
            <a class="nav-link" href="{% url "template_list" %}">Templates</a>
          </li>
>>>>>>> 9e634f9c
          <li class="nav-item">
            <a class="nav-link" href="{% url "candidate_search" %}">Search Candidates</a>
          </li>
        {% endif %}
        {% if user.profile.role == 'admin' %}
          <li class="nav-item">
            <a class="nav-link" href="{% url "role_requests_list" %}">Role Requests</a>
          </li>
        {% endif %}
      {% endif %}
      <li class="nav-item">
        <a class="nav-link" href="{% url "features" %}">Features</a>
      </li>
      <li class="nav-item">
        <a class="nav-link" href="{% url "about-us" %}">About Us</a>
      </li>
    {% comment %} <!-- !!!!!!!!!!!!!!!!Might not need --- for testing purposes!!!!!!!!!!!!!!!!!!!!!!-->
      <li class="nav-item">
        <a class="nav-link" href="{% url "results" %}">Results</a>
      </li> {% endcomment %}
    </ul>
    {% if user.is_authenticated %}
      <ul class="navbar-nav ms-auto">
        <li class="nav-item">
          <button id="theme-toggle" class="btn btn-link nav-link theme-toggle-btn" aria-label="Toggle theme">
            <svg id="theme-icon-light" xmlns="http://www.w3.org/2000/svg" width="20" height="20" fill="currentColor" class="bi bi-sun-fill theme-icon" viewBox="0 0 16 16">
              <path d="M8 12a4 4 0 1 0 0-8 4 4 0 0 0 0 8zM8 0a.5.5 0 0 1 .5.5v2a.5.5 0 0 1-1 0v-2A.5.5 0 0 1 8 0zm0 13a.5.5 0 0 1 .5.5v2a.5.5 0 0 1-1 0v-2A.5.5 0 0 1 8 13zm8-5a.5.5 0 0 1-.5.5h-2a.5.5 0 0 1 0-1h2a.5.5 0 0 1 .5.5zM3 8a.5.5 0 0 1-.5.5h-2a.5.5 0 0 1 0-1h2A.5.5 0 0 1 3 8zm10.657-5.657a.5.5 0 0 1 0 .707l-1.414 1.415a.5.5 0 1 1-.707-.708l1.414-1.414a.5.5 0 0 1 .707 0zm-9.193 9.193a.5.5 0 0 1 0 .707L3.05 13.657a.5.5 0 0 1-.707-.707l1.414-1.414a.5.5 0 0 1 .707 0zm9.193 2.121a.5.5 0 0 1-.707 0l-1.414-1.414a.5.5 0 0 1 .707-.707l1.414 1.414a.5.5 0 0 1 0 .707zM4.464 4.465a.5.5 0 0 1-.707 0L2.343 3.05a.5.5 0 1 1 .707-.707l1.414 1.414a.5.5 0 0 1 0 .708z"/>
            </svg>
            <svg id="theme-icon-dark" xmlns="http://www.w3.org/2000/svg" width="20" height="20" fill="currentColor" class="bi bi-moon-fill theme-icon active" viewBox="0 0 16 16">
              <path d="M6 .278a.768.768 0 0 1 .08.858 7.208 7.208 0 0 0-.878 3.46c0 4.021 3.278 7.277 7.318 7.277.527 0 1.04-.055 1.533-.16a.787.787 0 0 1 .81.316.733.733 0 0 1-.031.893A8.349 8.349 0 0 1 8.344 16C3.734 16 0 12.286 0 7.71 0 4.266 2.114 1.312 5.124.06A.752.752 0 0 1 6 .278z"/>
            </svg>
          </button>
        </li>
        <li class="nav-item dropdown" id="profile-dropdown">
          <a class="nav-link dropdown-toggle" href="#" role="button" data-bs-toggle="dropdown" aria-expanded="false">
            Profile
          </a>
          <ul class="dropdown-menu dropdown-menu-end">
            <li><a class="dropdown-item" href="{% url 'profile' %}">View</a></li>
            <li><hr class="dropdown-divider"></li>
            <li><a class="dropdown-item" href="{% url 'logout' %}">Logout {{ user }}</a></li>
          </ul>
        </li>
      </ul>
    {% else %}
      <ul class="navbar-nav ms-auto">
        <li class="nav-item">
          <button id="theme-toggle" class="btn btn-link nav-link theme-toggle-btn" aria-label="Toggle theme">
            <svg id="theme-icon-light-guest" xmlns="http://www.w3.org/2000/svg" width="20" height="20" fill="currentColor" class="bi bi-sun-fill theme-icon" viewBox="0 0 16 16">
              <path d="M8 12a4 4 0 1 0 0-8 4 4 0 0 0 0 8zM8 0a.5.5 0 0 1 .5.5v2a.5.5 0 0 1-1 0v-2A.5.5 0 0 1 8 0zm0 13a.5.5 0 0 1 .5.5v2a.5.5 0 0 1-1 0v-2A.5.5 0 0 1 8 13zm8-5a.5.5 0 0 1-.5.5h-2a.5.5 0 0 1 0-1h2a.5.5 0 0 1 .5.5zM3 8a.5.5 0 0 1-.5.5h-2a.5.5 0 0 1 0-1h2A.5.5 0 0 1 3 8zm10.657-5.657a.5.5 0 0 1 0 .707l-1.414 1.415a.5.5 0 1 1-.707-.708l1.414-1.414a.5.5 0 0 1 .707 0zm-9.193 9.193a.5.5 0 0 1 0 .707L3.05 13.657a.5.5 0 0 1-.707-.707l1.414-1.414a.5.5 0 0 1 .707 0zm9.193 2.121a.5.5 0 0 1-.707 0l-1.414-1.414a.5.5 0 0 1 .707-.707l1.414 1.414a.5.5 0 0 1 0 .707zM4.464 4.465a.5.5 0 0 1-.707 0L2.343 3.05a.5.5 0 1 1 .707-.707l1.414 1.414a.5.5 0 0 1 0 .708z"/>
            </svg>
            <svg id="theme-icon-dark-guest" xmlns="http://www.w3.org/2000/svg" width="20" height="20" fill="currentColor" class="bi bi-moon-fill theme-icon active" viewBox="0 0 16 16">
              <path d="M6 .278a.768.768 0 0 1 .08.858 7.208 7.208 0 0 0-.878 3.46c0 4.021 3.278 7.277 7.318 7.277.527 0 1.04-.055 1.533-.16a.787.787 0 0 1 .81.316.733.733 0 0 1-.031.893A8.349 8.349 0 0 1 8.344 16C3.734 16 0 12.286 0 7.71 0 4.266 2.114 1.312 5.124.06A.752.752 0 0 1 6 .278z"/>
            </svg>
          </button>
        </li>
        <li class="nav-item">
          <a class="nav-link" href="{% url 'account_login' %}?next={{ request.path }}">Login</a>
        </li>
      </ul>
    {% endif %}
  </div>
</nav><|MERGE_RESOLUTION|>--- conflicted
+++ resolved
@@ -24,15 +24,11 @@
         </li>
         {% if user.profile.role == 'admin' or user.profile.role == 'interviewer' %}
           <li class="nav-item">
-<<<<<<< HEAD
             <a class="nav-link" href="{% url "question_banks" %}">Question Banks</a>
           </li>
-        {% endif %}
-        {% if user.profile.role == 'admin' or user.profile.role == 'interviewer' %}
-=======
+          <li class="nav-item">
             <a class="nav-link" href="{% url "template_list" %}">Templates</a>
           </li>
->>>>>>> 9e634f9c
           <li class="nav-item">
             <a class="nav-link" href="{% url "candidate_search" %}">Search Candidates</a>
           </li>
