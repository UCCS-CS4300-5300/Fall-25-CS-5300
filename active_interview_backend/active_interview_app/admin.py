from django.contrib import admin
<<<<<<< HEAD
from .models import Chat, UploadedJobListing, UploadedResume, ExportableReport
=======
from .models import *
from .token_usage_models import TokenUsage
from .merge_stats_models import MergeTokenStats
>>>>>>> 15658958

# Register your models here.
admin.site.register(Chat)
admin.site.register(UploadedJobListing)
admin.site.register(UploadedResume)
<<<<<<< HEAD
admin.site.register(ExportableReport)
=======


# Token Tracking Admin
@admin.register(TokenUsage)
class TokenUsageAdmin(admin.ModelAdmin):
    list_display = ('created_at', 'user', 'git_branch', 'model_name', 'endpoint', 'total_tokens', 'estimated_cost')
    list_filter = ('git_branch', 'model_name', 'endpoint', 'created_at')
    search_fields = ('user__username', 'git_branch', 'endpoint')
    readonly_fields = ('created_at',)
    date_hierarchy = 'created_at'

    def estimated_cost(self, obj):
        prompt_cost = (obj.prompt_tokens / 1000.0) * 0.03
        completion_cost = (obj.completion_tokens / 1000.0) * 0.06
        return f"${prompt_cost + completion_cost:.4f}"
    estimated_cost.short_description = 'Est. Cost'


@admin.register(MergeTokenStats)
class MergeTokenStatsAdmin(admin.ModelAdmin):
    list_display = ('merge_date', 'source_branch', 'target_branch', 'total_tokens', 'estimated_cost', 'cumulative_total_tokens', 'cumulative_cost', 'pr_number')
    list_filter = ('target_branch', 'merge_date')
    search_fields = ('source_branch', 'target_branch', 'merged_by', 'merge_commit_sha')
    readonly_fields = ('merge_date', 'cumulative_total_tokens', 'cumulative_cost')
    date_hierarchy = 'merge_date'

    def estimated_cost(self, obj):
        return f"${obj.branch_cost:.4f}"
    estimated_cost.short_description = 'Est. Cost'

    fieldsets = (
        ('Merge Information', {
            'fields': ('source_branch', 'target_branch', 'merge_date', 'merge_commit_sha', 'merged_by', 'pr_number')
        }),
        ('Token Usage', {
            'fields': ('total_tokens', 'total_prompt_tokens', 'total_completion_tokens', 'request_count')
        }),
        ('Cumulative Totals', {
            'fields': ('cumulative_total_tokens', 'cumulative_cost'),
            'classes': ('collapse',)
        }),
        ('Additional Info', {
            'fields': ('notes',),
            'classes': ('collapse',)
        })
    )
>>>>>>> 15658958
<|MERGE_RESOLUTION|>--- conflicted
+++ resolved
@@ -1,19 +1,13 @@
 from django.contrib import admin
-<<<<<<< HEAD
 from .models import Chat, UploadedJobListing, UploadedResume, ExportableReport
-=======
-from .models import *
 from .token_usage_models import TokenUsage
 from .merge_stats_models import MergeTokenStats
->>>>>>> 15658958
 
 # Register your models here.
 admin.site.register(Chat)
 admin.site.register(UploadedJobListing)
 admin.site.register(UploadedResume)
-<<<<<<< HEAD
 admin.site.register(ExportableReport)
-=======
 
 
 # Token Tracking Admin
@@ -59,5 +53,4 @@
             'fields': ('notes',),
             'classes': ('collapse',)
         })
-    )
->>>>>>> 15658958
+    )