from django.contrib import admin
<<<<<<< HEAD
from .models import (Chat, UploadedJobListing, UploadedResume, ExportableReport,
                    Tag, QuestionBank, Question, InterviewTemplate)
=======
from .models import (
    Chat, UploadedJobListing, UploadedResume,
    ExportableReport, UserProfile, RoleChangeRequest
)
>>>>>>> 5079495d
from .token_usage_models import TokenUsage
from .merge_stats_models import MergeTokenStats

# Register your models here.
admin.site.register(Chat)
admin.site.register(UploadedJobListing)
admin.site.register(UploadedResume)
admin.site.register(ExportableReport)


<<<<<<< HEAD
# Question Bank Tagging Admin
@admin.register(Tag)
class TagAdmin(admin.ModelAdmin):
    list_display = ('name', 'created_at', 'question_count')
    search_fields = ('name',)
    readonly_fields = ('created_at',)

    def question_count(self, obj):
        return obj.questions.count()
    question_count.short_description = 'Questions'


class QuestionInline(admin.TabularInline):
    model = Question
    extra = 0
    fields = ('text', 'difficulty', 'created_at')
    readonly_fields = ('created_at',)


@admin.register(QuestionBank)
class QuestionBankAdmin(admin.ModelAdmin):
    list_display = ('name', 'owner', 'question_count', 'created_at', 'updated_at')
    list_filter = ('created_at', 'updated_at')
    search_fields = ('name', 'description', 'owner__username')
    readonly_fields = ('created_at', 'updated_at')
    inlines = [QuestionInline]

    def question_count(self, obj):
        return obj.questions.count()
    question_count.short_description = 'Questions'


@admin.register(Question)
class QuestionAdmin(admin.ModelAdmin):
    list_display = ('text_preview', 'question_bank', 'difficulty', 'tag_list',
                   'owner', 'created_at')
    list_filter = ('difficulty', 'created_at', 'tags')
    search_fields = ('text', 'question_bank__name', 'owner__username')
    readonly_fields = ('created_at', 'updated_at')
    filter_horizontal = ('tags',)

    def text_preview(self, obj):
        return obj.text[:100] + '...' if len(obj.text) > 100 else obj.text
    text_preview.short_description = 'Question'

    def tag_list(self, obj):
        return ', '.join([tag.name for tag in obj.tags.all()])
    tag_list.short_description = 'Tags'


@admin.register(InterviewTemplate)
class InterviewTemplateAdmin(admin.ModelAdmin):
    list_display = ('name', 'owner', 'question_count', 'tag_list',
                   'difficulty_distribution', 'created_at')
    list_filter = ('created_at', 'updated_at')
    search_fields = ('name', 'owner__username')
    readonly_fields = ('created_at', 'updated_at')
    filter_horizontal = ('tags',)

    def tag_list(self, obj):
        return ', '.join([tag.name for tag in obj.tags.all()])
    tag_list.short_description = 'Tags'

    def difficulty_distribution(self, obj):
        return f"E:{obj.easy_percentage}% M:{obj.medium_percentage}% H:{obj.hard_percentage}%"
    difficulty_distribution.short_description = 'Difficulty'

=======
# RBAC Admin - Issue #69
@admin.register(UserProfile)
class UserProfileAdmin(admin.ModelAdmin):
    list_display = (
        'user',
        'role',
        'auth_provider',
        'created_at',
        'updated_at'
    )
    list_filter = ('role', 'auth_provider', 'created_at')
    search_fields = (
        'user__username',
        'user__email',
        'user__first_name',
        'user__last_name'
    )
    readonly_fields = ('created_at', 'updated_at')

    fieldsets = (
        ('User Information', {
            'fields': ('user',)
        }),
        ('Access Control', {
            'fields': ('role', 'auth_provider'),
            'description': (
                'Role determines application-level permissions. '
                'This is separate from Django admin permissions.'
            )
        }),
        ('Timestamps', {
            'fields': ('created_at', 'updated_at'),
            'classes': ('collapse',)
        })
    )

    # Make role prominently editable
    list_editable = ('role',)

    def get_queryset(self, request):
        """Optimize query with select_related"""
        qs = super().get_queryset(request)
        return qs.select_related('user')


# Role Change Requests Admin - Issue #69
@admin.register(RoleChangeRequest)
class RoleChangeRequestAdmin(admin.ModelAdmin):
    list_display = (
        'user',
        'current_role',
        'requested_role',
        'status',
        'created_at',
        'reviewed_by'
    )
    list_filter = ('status', 'requested_role', 'created_at')
    search_fields = (
        'user__username',
        'user__email',
        'reason',
        'admin_notes'
    )
    readonly_fields = ('created_at', 'updated_at')

    fieldsets = (
        ('Request Information', {
            'fields': (
                'user',
                'current_role',
                'requested_role',
                'reason'
            )
        }),
        ('Review', {
            'fields': ('status', 'reviewed_by', 'reviewed_at', 'admin_notes')
        }),
        ('Timestamps', {
            'fields': ('created_at', 'updated_at'),
            'classes': ('collapse',)
        })
    )

    def get_queryset(self, request):
        """Optimize query with select_related"""
        qs = super().get_queryset(request)
        return qs.select_related('user', 'reviewed_by')
>>>>>>> 5079495d

# Token Tracking Admin
@admin.register(TokenUsage)
class TokenUsageAdmin(admin.ModelAdmin):
    list_display = ('created_at', 'user', 'git_branch', 'model_name', 'endpoint', 'total_tokens', 'estimated_cost')
    list_filter = ('git_branch', 'model_name', 'endpoint', 'created_at')
    search_fields = ('user__username', 'git_branch', 'endpoint')
    readonly_fields = ('created_at',)
    date_hierarchy = 'created_at'

    def estimated_cost(self, obj):
        prompt_cost = (obj.prompt_tokens / 1000.0) * 0.03
        completion_cost = (obj.completion_tokens / 1000.0) * 0.06
        return f"${prompt_cost + completion_cost:.4f}"
    estimated_cost.short_description = 'Est. Cost'


@admin.register(MergeTokenStats)
class MergeTokenStatsAdmin(admin.ModelAdmin):
    list_display = ('merge_date', 'source_branch', 'target_branch', 'total_tokens', 'estimated_cost', 'cumulative_total_tokens', 'cumulative_cost', 'pr_number')
    list_filter = ('target_branch', 'merge_date')
    search_fields = ('source_branch', 'target_branch', 'merged_by', 'merge_commit_sha')
    readonly_fields = ('merge_date', 'cumulative_total_tokens', 'cumulative_cost')
    date_hierarchy = 'merge_date'

    def estimated_cost(self, obj):
        return f"${obj.branch_cost:.4f}"
    estimated_cost.short_description = 'Est. Cost'

    fieldsets = (
        ('Merge Information', {
            'fields': ('source_branch', 'target_branch', 'merge_date', 'merge_commit_sha', 'merged_by', 'pr_number')
        }),
        ('Token Usage', {
            'fields': ('total_tokens', 'total_prompt_tokens', 'total_completion_tokens', 'request_count')
        }),
        ('Cumulative Totals', {
            'fields': ('cumulative_total_tokens', 'cumulative_cost'),
            'classes': ('collapse',)
        }),
        ('Additional Info', {
            'fields': ('notes',),
            'classes': ('collapse',)
        })
    )<|MERGE_RESOLUTION|>--- conflicted
+++ resolved
@@ -1,13 +1,9 @@
 from django.contrib import admin
-<<<<<<< HEAD
-from .models import (Chat, UploadedJobListing, UploadedResume, ExportableReport,
-                    Tag, QuestionBank, Question, InterviewTemplate)
-=======
 from .models import (
     Chat, UploadedJobListing, UploadedResume,
-    ExportableReport, UserProfile, RoleChangeRequest
+    ExportableReport, UserProfile, RoleChangeRequest,
+    Tag, QuestionBank, Question, InterviewTemplate
 )
->>>>>>> 5079495d
 from .token_usage_models import TokenUsage
 from .merge_stats_models import MergeTokenStats
 
@@ -18,75 +14,6 @@
 admin.site.register(ExportableReport)
 
 
-<<<<<<< HEAD
-# Question Bank Tagging Admin
-@admin.register(Tag)
-class TagAdmin(admin.ModelAdmin):
-    list_display = ('name', 'created_at', 'question_count')
-    search_fields = ('name',)
-    readonly_fields = ('created_at',)
-
-    def question_count(self, obj):
-        return obj.questions.count()
-    question_count.short_description = 'Questions'
-
-
-class QuestionInline(admin.TabularInline):
-    model = Question
-    extra = 0
-    fields = ('text', 'difficulty', 'created_at')
-    readonly_fields = ('created_at',)
-
-
-@admin.register(QuestionBank)
-class QuestionBankAdmin(admin.ModelAdmin):
-    list_display = ('name', 'owner', 'question_count', 'created_at', 'updated_at')
-    list_filter = ('created_at', 'updated_at')
-    search_fields = ('name', 'description', 'owner__username')
-    readonly_fields = ('created_at', 'updated_at')
-    inlines = [QuestionInline]
-
-    def question_count(self, obj):
-        return obj.questions.count()
-    question_count.short_description = 'Questions'
-
-
-@admin.register(Question)
-class QuestionAdmin(admin.ModelAdmin):
-    list_display = ('text_preview', 'question_bank', 'difficulty', 'tag_list',
-                   'owner', 'created_at')
-    list_filter = ('difficulty', 'created_at', 'tags')
-    search_fields = ('text', 'question_bank__name', 'owner__username')
-    readonly_fields = ('created_at', 'updated_at')
-    filter_horizontal = ('tags',)
-
-    def text_preview(self, obj):
-        return obj.text[:100] + '...' if len(obj.text) > 100 else obj.text
-    text_preview.short_description = 'Question'
-
-    def tag_list(self, obj):
-        return ', '.join([tag.name for tag in obj.tags.all()])
-    tag_list.short_description = 'Tags'
-
-
-@admin.register(InterviewTemplate)
-class InterviewTemplateAdmin(admin.ModelAdmin):
-    list_display = ('name', 'owner', 'question_count', 'tag_list',
-                   'difficulty_distribution', 'created_at')
-    list_filter = ('created_at', 'updated_at')
-    search_fields = ('name', 'owner__username')
-    readonly_fields = ('created_at', 'updated_at')
-    filter_horizontal = ('tags',)
-
-    def tag_list(self, obj):
-        return ', '.join([tag.name for tag in obj.tags.all()])
-    tag_list.short_description = 'Tags'
-
-    def difficulty_distribution(self, obj):
-        return f"E:{obj.easy_percentage}% M:{obj.medium_percentage}% H:{obj.hard_percentage}%"
-    difficulty_distribution.short_description = 'Difficulty'
-
-=======
 # RBAC Admin - Issue #69
 @admin.register(UserProfile)
 class UserProfileAdmin(admin.ModelAdmin):
@@ -174,7 +101,74 @@
         """Optimize query with select_related"""
         qs = super().get_queryset(request)
         return qs.select_related('user', 'reviewed_by')
->>>>>>> 5079495d
+
+
+# Question Bank Tagging Admin
+@admin.register(Tag)
+class TagAdmin(admin.ModelAdmin):
+    list_display = ('name', 'created_at', 'question_count')
+    search_fields = ('name',)
+    readonly_fields = ('created_at',)
+
+    def question_count(self, obj):
+        return obj.questions.count()
+    question_count.short_description = 'Questions'
+
+
+class QuestionInline(admin.TabularInline):
+    model = Question
+    extra = 0
+    fields = ('text', 'difficulty', 'created_at')
+    readonly_fields = ('created_at',)
+
+
+@admin.register(QuestionBank)
+class QuestionBankAdmin(admin.ModelAdmin):
+    list_display = ('name', 'owner', 'question_count', 'created_at', 'updated_at')
+    list_filter = ('created_at', 'updated_at')
+    search_fields = ('name', 'description', 'owner__username')
+    readonly_fields = ('created_at', 'updated_at')
+    inlines = [QuestionInline]
+
+    def question_count(self, obj):
+        return obj.questions.count()
+    question_count.short_description = 'Questions'
+
+
+@admin.register(Question)
+class QuestionAdmin(admin.ModelAdmin):
+    list_display = ('text_preview', 'question_bank', 'difficulty', 'tag_list',
+                   'owner', 'created_at')
+    list_filter = ('difficulty', 'created_at', 'tags')
+    search_fields = ('text', 'question_bank__name', 'owner__username')
+    readonly_fields = ('created_at', 'updated_at')
+    filter_horizontal = ('tags',)
+
+    def text_preview(self, obj):
+        return obj.text[:100] + '...' if len(obj.text) > 100 else obj.text
+    text_preview.short_description = 'Question'
+
+    def tag_list(self, obj):
+        return ', '.join([tag.name for tag in obj.tags.all()])
+    tag_list.short_description = 'Tags'
+
+
+@admin.register(InterviewTemplate)
+class InterviewTemplateAdmin(admin.ModelAdmin):
+    list_display = ('name', 'owner', 'question_count', 'tag_list',
+                   'difficulty_distribution', 'created_at')
+    list_filter = ('created_at', 'updated_at')
+    search_fields = ('name', 'owner__username')
+    readonly_fields = ('created_at', 'updated_at')
+    filter_horizontal = ('tags',)
+
+    def tag_list(self, obj):
+        return ', '.join([tag.name for tag in obj.tags.all()])
+    tag_list.short_description = 'Tags'
+
+    def difficulty_distribution(self, obj):
+        return f"E:{obj.easy_percentage}% M:{obj.medium_percentage}% H:{obj.hard_percentage}%"
+    difficulty_distribution.short_description = 'Difficulty'
 
 # Token Tracking Admin
 @admin.register(TokenUsage)
