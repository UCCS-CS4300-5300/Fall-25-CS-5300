--- conflicted
+++ resolved
@@ -2,11 +2,8 @@
 from .models import (
     Chat, UploadedJobListing, UploadedResume,
     ExportableReport, UserProfile, RoleChangeRequest,
-<<<<<<< HEAD
-    DataExportRequest, DeletionRequest
-=======
+    DataExportRequest, DeletionRequest,
     Tag, QuestionBank, Question, InterviewTemplate
->>>>>>> 4e9a7fb2
 )
 from .token_usage_models import TokenUsage
 from .merge_stats_models import MergeTokenStats
