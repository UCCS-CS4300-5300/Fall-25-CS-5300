from django.core.validators import MinValueValidator, MaxValueValidator
from django.db import models
from django.contrib.auth.models import User


# Create your models here.


class UploadedResume(models.Model):  # Renamed from UploadedFile
    # Will be saved under media/uploads/
    file = models.FileField(upload_to='uploads/')
    content = models.TextField()
    user = models.ForeignKey(User, on_delete=models.CASCADE)
    uploaded_at = models.DateTimeField(auto_now_add=True)
    filesize = models.IntegerField(null=True, blank=True)
    original_filename = models.CharField(max_length=255, null=True, blank=True)
    title = models.CharField(max_length=255)
    

    def __str__(self):
        # return f'{self.file.name} uploaded by {self.user}'
        return self.title


# need title for the job listing
class UploadedJobListing(models.Model):  # Renamed from PastedText
    file = models.FileField(upload_to='uploads/')
    user = models.ForeignKey(User, on_delete=models.CASCADE)
    filename = models.CharField(max_length=255)
    content = models.TextField()
    created_at = models.DateTimeField(auto_now_add=True)
    filepath = models.CharField(max_length=255, null=True, blank=True)
    title = models.CharField(max_length=255, null=True, blank=True)

    def __str__(self):
        # return self.filename
        return self.title


class Chat(models.Model):
    owner = models.ForeignKey(User, on_delete=models.CASCADE)
    title = models.CharField(max_length=200)
    difficulty = models.IntegerField(default=5,
                                     validators=[MinValueValidator(1),
                                                 MaxValueValidator(10)])
    messages = models.JSONField()  # Json of the messages object
    key_questions = models.JSONField(default=dict)  # Json of the key questions
    job_listing = models.ForeignKey(UploadedJobListing, null=True,
                                    on_delete=models.SET_NULL)
    resume = models.ForeignKey(UploadedResume, null=True, blank=True,
                               on_delete=models.SET_NULL)

    # interview type
    GENERAL = "GEN"
    SKILLS = "ISK"
    PERSONALITY = "PER"
    FINAL_SCREENING = "FSC"
    INTERVIEW_TYPES = {
        (GENERAL, "General"),
        (SKILLS, "Industry Skills"),
        (PERSONALITY, "Personality/Preliminary"),
        (FINAL_SCREENING, "Final Screening"),
    }
    type = models.CharField(max_length=3, choices=INTERVIEW_TYPES,
                            default=GENERAL)

    # create object itself, not the field
    # all templates for documents in /documents/
    # thing that returns all user files is at views

    modified_date = models.DateTimeField(auto_now=True)  # date last modified

    def __str__(self):
        return self.title


<<<<<<< HEAD
class ExportableReport(models.Model):
    """
    Data structure to store exportable report information for an interview.
    This model captures all the necessary data for generating PDF or other
    format exports of interview results.
    """
    chat = models.OneToOneField(Chat, on_delete=models.CASCADE,
                                related_name='exportable_report')

    # Metadata
    generated_at = models.DateTimeField(auto_now_add=True)
    last_updated = models.DateTimeField(auto_now=True)

    # Interview Scores (0-100)
    professionalism_score = models.IntegerField(
        null=True, blank=True,
        validators=[MinValueValidator(0), MaxValueValidator(100)]
    )
    subject_knowledge_score = models.IntegerField(
        null=True, blank=True,
        validators=[MinValueValidator(0), MaxValueValidator(100)]
    )
    clarity_score = models.IntegerField(
        null=True, blank=True,
        validators=[MinValueValidator(0), MaxValueValidator(100)]
    )
    overall_score = models.IntegerField(
        null=True, blank=True,
        validators=[MinValueValidator(0), MaxValueValidator(100)]
    )

    # AI-generated feedback
    feedback_text = models.TextField(blank=True)

    # Question-by-question analysis
    question_responses = models.JSONField(default=list)
    # Structure: [{"question": str, "answer": str, "score": int, "feedback": str}, ...]

    # Summary statistics
    total_questions_asked = models.IntegerField(default=0)
    total_responses_given = models.IntegerField(default=0)
    interview_duration_minutes = models.IntegerField(null=True, blank=True)

    # Export tracking
    pdf_generated = models.BooleanField(default=False)
    pdf_file = models.FileField(upload_to='exports/pdfs/', null=True, blank=True)

    def __str__(self):
        return f"Report for {self.chat.title} - {self.generated_at.strftime('%Y-%m-%d')}"

    class Meta:
        ordering = ['-generated_at']
=======
# Import token tracking models (must be at end to avoid circular imports)
from .token_usage_models import TokenUsage  # noqa: E402, F401
from .merge_stats_models import MergeTokenStats  # noqa: E402, F401
>>>>>>> 15658958
<|MERGE_RESOLUTION|>--- conflicted
+++ resolved
@@ -74,7 +74,6 @@
         return self.title
 
 
-<<<<<<< HEAD
 class ExportableReport(models.Model):
     """
     Data structure to store exportable report information for an interview.
@@ -127,8 +126,8 @@
 
     class Meta:
         ordering = ['-generated_at']
-=======
+
+
 # Import token tracking models (must be at end to avoid circular imports)
 from .token_usage_models import TokenUsage  # noqa: E402, F401
-from .merge_stats_models import MergeTokenStats  # noqa: E402, F401
->>>>>>> 15658958
+from .merge_stats_models import MergeTokenStats  # noqa: E402, F401