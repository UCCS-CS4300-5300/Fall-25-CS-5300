from django.core.validators import MinValueValidator, MaxValueValidator
from django.db import models
from django.contrib.auth.models import User


# Create your models here.


class UploadedResume(models.Model):  # Renamed from UploadedFile
    # Will be saved under media/uploads/
    file = models.FileField(upload_to='uploads/')
    content = models.TextField()
    user = models.ForeignKey(User, on_delete=models.CASCADE)
    uploaded_at = models.DateTimeField(auto_now_add=True)
    filesize = models.IntegerField(null=True, blank=True)
    original_filename = models.CharField(max_length=255, null=True, blank=True)
    title = models.CharField(max_length=255)

    def __str__(self):
        # return f'{self.file.name} uploaded by {self.user}'
        return self.title


# need title for the job listing
class UploadedJobListing(models.Model):  # Renamed from PastedText
    file = models.FileField(upload_to='uploads/')
    user = models.ForeignKey(User, on_delete=models.CASCADE)
    filename = models.CharField(max_length=255)
    content = models.TextField()
    created_at = models.DateTimeField(auto_now_add=True)
    filepath = models.CharField(max_length=255, null=True, blank=True)
    title = models.CharField(max_length=255, null=True, blank=True)

    def __str__(self):
        # return self.filename
        return self.title


class Chat(models.Model):
    owner = models.ForeignKey(User, on_delete=models.CASCADE)
    title = models.CharField(max_length=200)
    difficulty = models.IntegerField(default=5,
                                     validators=[MinValueValidator(1),
                                                 MaxValueValidator(10)])
    messages = models.JSONField()  # Json of the messages object
    job_listing = models.ForeignKey(UploadedJobListing, null=True,
                                    on_delete=models.SET_NULL)
    resume = models.ForeignKey(UploadedResume, null=True, blank=True,
                               on_delete=models.SET_NULL)

    # interview type
    GENERAL = "GEN"
    SKILLS = "ISK"
    PERSONALITY = "PER"
    FINAL_SCREENING = "FSC"
    INTERVIEW_TYPES = {
        (GENERAL, "General"),
        (SKILLS, "Industry Skills"),
        (PERSONALITY, "Personality/Preliminary"),
        (FINAL_SCREENING, "Final Screening"),
    }
    type = models.CharField(max_length=3, choices=INTERVIEW_TYPES,
                            default=GENERAL)

    # create object itself, not the field
    # all templates for documents in /documents/
    # thing that returns all user files is at views

    modified_date = models.DateTimeField(auto_now=True)  # date last modified

    def __str__(self):
        return self.title
<<<<<<< HEAD
    
class Chart(models.Model):
    chat = models.ForeignKey(Chat, on_delete=models.CASCADE)
    professionalism = models.IntegerField()
    subject_knowledge = models.IntegerField()
    clarity = models.IntegerField()
    overall = models.IntegerField()
=======

>>>>>>> c53b1126
<|MERGE_RESOLUTION|>--- conflicted
+++ resolved
@@ -70,14 +70,4 @@
 
     def __str__(self):
         return self.title
-<<<<<<< HEAD
-    
-class Chart(models.Model):
-    chat = models.ForeignKey(Chat, on_delete=models.CASCADE)
-    professionalism = models.IntegerField()
-    subject_knowledge = models.IntegerField()
-    clarity = models.IntegerField()
-    overall = models.IntegerField()
-=======
 
->>>>>>> c53b1126
