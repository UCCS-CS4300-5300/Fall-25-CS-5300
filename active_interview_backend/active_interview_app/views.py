--- conflicted
+++ resolved
@@ -321,29 +321,19 @@
                         request, "AI features are disabled on this server.")
                     ai_message = ""
                 else:
-<<<<<<< HEAD
                     # Track latency for initial greeting (Issues #20, #54)
                     from .latency_utils import LatencyTracker
-                    with LatencyTracker(chat, question_number=0) as tracker:
-                        with tracker.track_ai_processing():
-                            response = get_openai_client().chat.completions.create(
-                                model="gpt-4o",
-                                messages=chat.messages,
-                                max_tokens=MAX_TOKENS
-                            )
+                    with LatencyTracker(chat, question_number=0):
+                        # Auto-select model tier based on spending cap (Issue #14)
+                        client, model, tier_info = get_client_and_model()
+                        response = client.chat.completions.create(
+                            model=model,
+                            messages=chat.messages,
+                            max_tokens=MAX_TOKENS
+                        )
+                        # Track token usage for spending cap (Issue #15.10)
+                        record_openai_usage(request.user, 'create_chat', response)
                         ai_message = response.choices[0].message.content
-=======
-                    # Auto-select model tier based on spending cap (Issue #14)
-                    client, model, tier_info = get_client_and_model()
-                    response = client.chat.completions.create(
-                        model=model,
-                        messages=chat.messages,
-                        max_tokens=MAX_TOKENS
-                    )
-                    # Track token usage for spending cap (Issue #15.10)
-                    record_openai_usage(request.user, 'create_chat', response)
-                    ai_message = response.choices[0].message.content
->>>>>>> ec254a70
                 chat.messages.append(
                     {
                         "role": "assistant",
@@ -580,32 +570,20 @@
         if not ai_available():
             return _ai_unavailable_json()
 
-<<<<<<< HEAD
         # Track latency for this response (Issues #20, #54)
-        with LatencyTracker(chat) as tracker:
+        with LatencyTracker(chat):
             try:
-                with tracker.track_ai_processing():
-                    response = get_openai_client().chat.completions.create(
-                        model="gpt-4o",
-                        messages=new_messages,
-                        max_tokens=MAX_TOKENS
-                    )
+                # Auto-select model tier based on spending cap (Issue #14)
+                client, model, tier_info = get_client_and_model()
+                response = client.chat.completions.create(
+                    model=model,
+                    messages=new_messages,
+                    max_tokens=MAX_TOKENS
+                )
+                # Track token usage for spending cap (Issue #15.10)
+                record_openai_usage(request.user, 'chat_view', response)
                 ai_message = response.choices[0].message.content
                 new_messages.append({"role": "assistant", "content": ai_message})
-=======
-        try:
-            # Auto-select model tier based on spending cap (Issue #14)
-            client, model, tier_info = get_client_and_model()
-            response = client.chat.completions.create(
-                model=model,
-                messages=new_messages,
-                max_tokens=MAX_TOKENS
-            )
-            # Track token usage for spending cap (Issue #15.10)
-            record_openai_usage(request.user, 'chat_view', response)
-            ai_message = response.choices[0].message.content
-            new_messages.append({"role": "assistant", "content": ai_message})
->>>>>>> ec254a70
 
                 chat.messages = new_messages
                 chat.save()
@@ -3350,29 +3328,19 @@
             "features are currently disabled. Please contact support."
         )
     else:
-<<<<<<< HEAD
         # Track latency for initial greeting (Issues #20, #54)
         from .latency_utils import LatencyTracker
-        with LatencyTracker(chat, question_number=0) as tracker:
-            with tracker.track_ai_processing():
-                response = get_openai_client().chat.completions.create(
-                    model="gpt-4o",
-                    messages=chat.messages,
-                    max_tokens=MAX_TOKENS
-                )
+        with LatencyTracker(chat, question_number=0):
+            # Auto-select model tier based on spending cap (Issue #14)
+            client, model, tier_info = get_client_and_model()
+            response = client.chat.completions.create(
+                model=model,
+                messages=chat.messages,
+                max_tokens=MAX_TOKENS
+            )
+            # Track token usage for spending cap (Issue #15.10)
+            record_openai_usage(request.user, 'start_invited_interview', response)
             ai_message = response.choices[0].message.content
-=======
-        # Auto-select model tier based on spending cap (Issue #14)
-        client, model, tier_info = get_client_and_model()
-        response = client.chat.completions.create(
-            model=model,
-            messages=chat.messages,
-            max_tokens=MAX_TOKENS
-        )
-        # Track token usage for spending cap (Issue #15.10)
-        record_openai_usage(request.user, 'start_invited_interview', response)
-        ai_message = response.choices[0].message.content
->>>>>>> ec254a70
 
     chat.messages.append(
         {
