import os
import filetype
import json
from openai import OpenAI
import pymupdf4llm
import tempfile
import textwrap
import re
from markdownify import markdownify as md
from docx import Document

from .models import UploadedResume, UploadedJobListing, Chat
from .forms import (
    CreateUserForm,
    CreateChatForm,
    EditChatForm,
    UploadFileForm,
    DocumentEditForm,
    JobPostingEditForm
)
from .serializers import (
    UploadedResumeSerializer,
    UploadedJobListingSerializer
)


from django.conf import settings
from django.contrib import messages
from django.contrib.auth.decorators import login_required
from django.contrib.auth.mixins import LoginRequiredMixin
from django.contrib.auth.mixins import UserPassesTestMixin
from django.contrib.auth.models import Group
from django.forms.models import model_to_dict
from django.http import JsonResponse
from django.shortcuts import render, redirect, get_object_or_404
from django.utils.timezone import now
from django.views import View


from rest_framework import status
from rest_framework.permissions import IsAuthenticated
from rest_framework.response import Response
from rest_framework.views import APIView


<<<<<<< HEAD
# Init openai client
# Initialize OpenAI client only if an API key is configured. This avoids
# failing imports (which block management commands like `migrate`) when the
# environment variable isn't set and lets the app run without AI features.
client = None
if getattr(settings, 'OPENAI_API_KEY', None):
    try:
        client = OpenAI(api_key=settings.OPENAI_API_KEY)
    except Exception:
        # If client creation fails for any reason, leave client as None and
        # let runtime views handle missing AI functionality gracefully.
        client = None

=======
# OpenAI client configuration
>>>>>>> 6d5c23f2
MAX_TOKENS = 15000
_openai_client = None


def get_openai_client():
    """
    Lazy initialization of OpenAI client.
    This prevents import-time errors when API key is not set.
    """
    global _openai_client
    if _openai_client is None:
        if not settings.OPENAI_API_KEY:
            raise ValueError(
                "OPENAI_API_KEY is not set. Please configure it in your "
                ".env file or environment variables."
            )
        _openai_client = OpenAI(api_key=settings.OPENAI_API_KEY)
    return _openai_client


def _ai_available():
    """Return True if the OpenAI client is initialized and usable."""
    return client is not None


def _ai_unavailable_json():
    return JsonResponse({'error': 'AI features are disabled on this server.'}, status=503)


# Create your views here.
def index(request):
    return render(request, 'index.html')


def aboutus(request):
    return render(request, 'about-us.html')


# def demo(request):
#     return render(request, os.path.join('demo', 'demo.html'))


def features(request):
    return render(request, 'features.html')


def results(request):
    return render(request, 'results.html')


# @login_required
# def chat_view(request):
#     if request.method == 'GET':
#         chat = Chat.objects.create(
#             owner=request.user,
#             title="New Chat",
#             messages=[
#                 {
#                   "role": "system",
#                   "content": "You are a helpful assistant."
#                 },
#             ]
#         )

#         owner_chats = Chat.objects.filter(owner=request.user) \
#               .order_by('-modified_date')

#         request.session['chat_id'] = chat.id

#         context = {}
#         context['chat'] = chat
#         context['owner_chats'] = owner_chats

#         return render(request, os.path.join('chat', 'chat-view.html'),
#                       context)

#     elif request.method == 'POST':
#         chat_id = request.session.get('chat_id')
#         chat = Chat.objects.get(id=chat_id)

#         user_message = request.POST.get('message', '')

#         new_messages = chat.messages
#         new_messages.append({"role": "user", "content": user_message})

#         response = client.chat.completions.create(
#             model="gpt-4o",
#             messages=new_messages,
#             max_tokens=500
#         )
#         ai_message = response.choices[0].message.content
#         new_messages.append({"role": "assistant", "content": ai_message})

#         chat.messages = new_messages
#         chat.save()

#         return JsonResponse({'message': ai_message})


@login_required
def chat_list(request):
    owner_chats = Chat.objects.filter(owner=request.user)\
        .order_by('-modified_date')

    context = {}
    context['owner_chats'] = owner_chats

    return render(request, os.path.join('chat', 'chat-list.html'), context)


class CreateChat(LoginRequiredMixin, View):
    def get(self, request):
        owner_chats = Chat.objects.filter(owner=request.user)\
            .order_by('-modified_date')

        form = CreateChatForm(user=request.user)  # Pass user into chatform

        context = {}
        context['owner_chats'] = owner_chats
        context['form'] = form

        return render(request, os.path.join('chat', 'chat-create.html'),
                      context)

    def post(self, request):
        if 'create' in request.POST:
            form = CreateChatForm(request.POST, user=request.user)

            if form.is_valid():
                chat = form.save(commit=False)

                chat.job_listing = form.cleaned_data['listing_choice']
                chat.resume = form.cleaned_data['resume_choice']
                chat.difficulty = form.cleaned_data["difficulty"]
                chat.type = form.cleaned_data["type"]
                chat.owner = request.user

                # Prompts are edited by ChatGPT after being written by a human
                # developer
                # Default message. Should only show up if something went wrong.
                system_prompt = "An error has occurred.  Please notify the " \
                                "user about this."
                if chat.resume:  # if resume is present
                    system_prompt = textwrap.dedent("""\
                        You are a professional interviewer for a company
                        preparing for a candidate’s interview. You will act as
                        the interviewer and engage in a roleplaying session
                        with the candidate.

                        Please review the job listing, resume and misc.
                        interview details below:

                        # Type of Interview
                        This interview will be of the following type: {type}

                        # Difficulty
                        - **Scale:** 1 to 10
                        - **1** = extremely easygoing interview, no curveballs
                        - **10** = very challenging, for top‑tier candidates
                          only
                        - **Selected level:** <<{difficulty}>>

                        # Job Listing:
                        \"\"\"{listing}\"\"\"

                        # Candidate Resume:
                        \"\"\"{resume}\"\"\"

                        Ignore any formatting issues in the resume, and focus
                        on its content.
                        Begin the session by greeting the candidate and asking
                        an introductory question about their background, then
                        move on to deeper, role-related questions based on the
                        job listing and resume.

                        Respond critically to any responses that are off-topic
                        or ignore the fact that the user is in an interview.
                        For example, the user may not ask questions that are
                        normally accpetable for AI like recipes or book
                        reviews.
                    """).format(listing=chat.job_listing.content,
                                resume=chat.resume.content,
                                difficulty=chat.difficulty,
                                type=chat.get_type_display())
                else:  # if no resume
                    system_prompt = textwrap.dedent("""\
                        You are a professional interviewer for a company
                        preparing for a candidate’s interview. You will act as
                        the interviewer and engage in a roleplaying session
                        with the candidate.

                        Please review the job listing and misc. interview
                        details below:

                        # Type of Interview
                        This interview will be of the following type: {type}

                        # Difficulty
                        - **Scale:** 1 to 10
                        - **1** = extremely easygoing interview, no curveballs
                        - **10** = very challenging, for top‑tier candidates
                          only
                        - **Selected level:** <<{difficulty}>>

                        # Job Listing:
                        \"\"\"{listing}\"\"\"

                        Begin the session by greeting the candidate and asking
                        an introductory question about their background, then
                        move on to role-specific questions based on the job
                        listing.

                        Respond critically to any responses that are off-topic
                        or ignore the fact that the user is in an interview.
                        For example, the user may not ask questions that are
                        normally accpetable for AI like recipes or book
                        reviews.
                    """).format(listing=chat.job_listing.content,
                                difficulty=chat.difficulty,
                                type=chat.get_type_display())

                chat.messages = [
                    {
                        "role": "system",
                        "content": system_prompt
                    },
                ]

                # Make ai speak first
<<<<<<< HEAD
                if not _ai_available():
                    messages.error(request, "AI features are disabled on this server.")
                    ai_message = ""
                else:
                    response = client.chat.completions.create(
                        model="gpt-4o",
                        messages=chat.messages,
                        max_tokens=MAX_TOKENS
                    )
                    ai_message = response.choices[0].message.content
=======
                response = get_openai_client().chat.completions.create(
                    model="gpt-4o",
                    messages=chat.messages,
                    max_tokens=MAX_TOKENS
                )
                ai_message = response.choices[0].message.content
>>>>>>> 6d5c23f2
                chat.messages.append(
                    {
                        "role": "assistant",
                        "content": ai_message
                    }
                )

                # ===== Get AI timed questions =====
                if chat.resume:  # if resume is present
                    system_prompt = textwrap.dedent("""\
                        You are a professional interviewer for a company
                        preparing for a candidate’s interview. You will act as
                        the interviewer and engage in a roleplaying session
                        with the candidate.

                        Please review the job listing, resume and misc.
                        interview details below:

                        # Type of Interview
                        This interview will be of the following type: {type}

                        # Difficulty
                        - **Scale:** 1 to 10
                        - **1** = extremely easygoing interview, no curveballs
                        - **10** = very challenging, for top‑tier candidates
                          only
                        - **Selected level:** <<{difficulty}>>

                        # Job Listing:
                        \"\"\"{listing}\"\"\"

                        # Candidate Resume:
                        \"\"\"{resume}\"\"\"

                        Ignore any formatting issues in the resume, and focus
                        on its content.
                        Please provide a json formatted list of 10 key
                        interview questions you wish to ask the user and the
                        duration of time they should have to answer each
                        question in seconds.  For example:

                        \"\"\"
                        [
                            {{
                                "id": 0,
                                "title": "Merge Conflicts",
                                "duration": 60,
                                "content": "How would you handle a merge \
                                            conflict?"
                            }}
                        ]
                        \"\"\"

                        Respond critically to any responses that are off-topic
                        or ignore the fact that the user is in an interview.
                        For example, the user may not ask questions that are
                        normally accpetable for AI like recipes or book
                        reviews.
                    """).format(listing=chat.job_listing.content,
                                resume=chat.resume.content,
                                difficulty=chat.difficulty,
                                type=chat.get_type_display())
                else:  # if no resume"
                    system_prompt = textwrap.dedent("""\
                        You are a professional interviewer for a company
                        preparing for a candidate’s interview. You will act as
                        the interviewer and engage in a roleplaying session
                        with the candidate.

                        Please review the job listing and misc. interview
                        details below:

                        # Type of Interview
                        This interview will be of the following type: {type}

                        # Difficulty
                        - **Scale:** 1 to 10
                        - **1** = extremely easygoing interview, no curveballs
                        - **10** = very challenging, for top‑tier candidates
                          only
                        - **Selected level:** <<{difficulty}>>

                        # Job Listing:
                        \"\"\"{listing}\"\"\"

                        Please provide a json formatted list of 10 key
                        interview questions you wish to ask the user and the
                        duration of time they should have to answer each
                        question in seconds.  For example:

                        \"\"\"
                        [
                            {{
                                "id": 0,
                                "title": "Merge Conflicts",
                                "duration": 60,
                                "content": "How would you handle a merge \
                                            conflict?"
                            }}
                        ]
                        \"\"\"

                        Respond critically to any responses that are off-topic
                        or ignore the fact that the user is in an interview.
                        For example, the user may not ask questions that are
                        normally accpetable for AI like recipes or book
                        reviews.
                    """).format(listing=chat.job_listing.content,
                                difficulty=chat.difficulty,
                                type=chat.get_type_display())

                timed_question_messages = [
                    {
                        "role": "system",
                        "content": system_prompt
                    },
                ]

                # Make ai speak first
<<<<<<< HEAD
                if not _ai_available():
                    messages.error(request, "AI features are disabled on this server.")
                    ai_message = "[]"
                else:
                    response = client.chat.completions.create(
                        model="gpt-4o",
                        messages=timed_question_messages,
                        max_tokens=MAX_TOKENS
                    )
                    ai_message = response.choices[0].message.content

                # Extract JSON array from the AI response
                match = re.search(r"(\[[\s\S]+\])", ai_message)
                if match:
                    cleaned_message = match.group(0).strip()
                    chat.key_questions = json.loads(cleaned_message)
                else:
                    # Fallback if regex doesn't match
                    messages.error(request, "Failed to generate key questions. Please try again.")
                    chat.key_questions = []
=======
                response = get_openai_client().chat.completions.create(
                    model="gpt-4o",
                    messages=timed_question_messages,
                    max_tokens=MAX_TOKENS
                )
                ai_message = response.choices[0].message.content
                cleaned_message = re.search(r"(\[[\s\S]+\])", ai_message)\
                        .group(0).strip()
                chat.key_questions = json.loads(cleaned_message)
>>>>>>> 6d5c23f2

                chat.save()

                return redirect("chat-view", chat_id=chat.id)
            # else:
            #     print("chat form invalid")


class ChatView(LoginRequiredMixin, UserPassesTestMixin, View):
    def test_func(self):
        # manually grab chat id from kwargs and process it
        chat = Chat.objects.get(id=self.kwargs['chat_id'])

        return self.request.user == chat.owner

    def get(self, request, chat_id):
        chat = Chat.objects.get(id=chat_id)
        owner_chats = Chat.objects.filter(owner=request.user)\
            .order_by('-modified_date')

        context = {}
        context['chat'] = chat
        context['owner_chats'] = owner_chats

        return render(request, os.path.join('chat', 'chat-view.html'), context)

    def post(self, request, chat_id):
        chat = Chat.objects.get(id=chat_id)

        user_message = request.POST.get('message', '')

        new_messages = chat.messages
        new_messages.append({"role": "user", "content": user_message})

<<<<<<< HEAD
        if not _ai_available():
            return _ai_unavailable_json()

        response = client.chat.completions.create(
=======
        response = get_openai_client().chat.completions.create(
>>>>>>> 6d5c23f2
            model="gpt-4o",
            messages=new_messages,
            max_tokens=MAX_TOKENS
        )
        ai_message = response.choices[0].message.content
        new_messages.append({"role": "assistant", "content": ai_message})

        chat.messages = new_messages
        chat.save()

        return JsonResponse({'message': ai_message})


class EditChat(LoginRequiredMixin, UserPassesTestMixin, View):
    def test_func(self):
        # manually grab chat id from kwargs and process it
        chat = Chat.objects.get(id=self.kwargs['chat_id'])

        return self.request.user == chat.owner

    def get(self, request, chat_id):
        chat = Chat.objects.get(id=chat_id)
        owner_chats = Chat.objects.filter(owner=request.user)\
            .order_by('-modified_date')

        form = EditChatForm(initial=model_to_dict(chat), instance=chat)

        context = {}
        context['chat'] = chat
        context['owner_chats'] = owner_chats
        context['form'] = form

        return render(request, os.path.join('chat', 'chat-edit.html'), context)

    def post(self, request, chat_id):
        chat = Chat.objects.get(id=chat_id)

        if 'update' in request.POST:
            form = EditChatForm(request.POST, instance=chat)

            if form.is_valid():
                chat = form.save(commit=False)

                # replace difficulty in the messages
                chat.difficulty = form.cleaned_data["difficulty"]
                chat.messages[0]['content'] = \
                    re.sub(r"<<(\d{1,2})>>",
                           "<<"+str(chat.difficulty)+">>",
                           chat.messages[0]['content'], 1)

                # print(chat.get_type_display())

                chat.save()

                return redirect("chat-view", chat_id=chat.id)


# Note: this class has no template.  it is technically built into base-sidebar
class DeleteChat(LoginRequiredMixin, UserPassesTestMixin, View):
    def test_func(self):
        # manually grab chat id from kwargs and process it
        chat = Chat.objects.get(id=self.kwargs['chat_id'])

        return self.request.user == chat.owner

    def post(self, request, chat_id):
        chat = Chat.objects.get(id=chat_id)

        if 'delete' in request.POST:
            chat.delete()
            return redirect("chat-list")
        # else:
        #     print("delete not in form")
        #     return redirect("chat-view", chat_id=chat.id)


# Note: this class has no template.  it is technically built into base-sidebar
class RestartChat(LoginRequiredMixin, UserPassesTestMixin, View):
    def test_func(self):
        # manually grab chat id from kwargs and process it
        chat = Chat.objects.get(id=self.kwargs['chat_id'])

        return self.request.user == chat.owner

    def post(self, request, chat_id):
        chat = Chat.objects.get(id=chat_id)

        if 'restart' in request.POST:
            # slice messages to only the very first 2 messages
            chat.messages = chat.messages[:2]

            chat.save()

            return redirect("chat-view", chat_id=chat.id)
        # else:
        #     print("restart not in form")
        #     return redirect("chat-view", chat_id=chat.id)


class KeyQuestionsView(LoginRequiredMixin, UserPassesTestMixin, View):
    def test_func(self):
        # manually grab chat id from kwargs and process it
        chat = Chat.objects.get(id=self.kwargs['chat_id'])

        return self.request.user == chat.owner

    def get(self, request, chat_id, question_id):
        chat = Chat.objects.get(id=chat_id)
        owner_chats = Chat.objects.filter(owner=request.user)\
            .order_by('-modified_date')
        question = chat.key_questions[question_id]

        context = {}
        context['chat'] = chat
        context['question'] = question
        context['owner_chats'] = owner_chats

        return render(request, 'key-questions.html', context)

    def post(self, request, chat_id, question_id):
        chat = Chat.objects.get(id=chat_id)
        question = chat.key_questions[question_id]

        user_message = request.POST.get('message', '')
        print(user_message)

        system_prompt = ""

        if chat.resume:  # if resume is present
            system_prompt = textwrap.dedent(f"""\
                You are a professional interviewer for a company
                preparing for a candidate’s interview. You will act as
                the interviewer and engage in a roleplaying session
                with the candidate.

                Please review the job listing, resume and misc.
                interview details below:

                # Type of Interview
                This interview will be of the following type:
                {chat.get_type_display()}

                # Difficulty
                - **Scale:** 1 to 10
                - **1** = extremely easygoing interview, no curveballs
                - **10** = very challenging, for top‑tier candidates
                only
                - **Selected level:** <<{chat.difficulty}>>

                # Job Listing:
                \"\"\"{chat.job_listing.content}\"\"\"

                # Candidate Resume:
                \"\"\"{chat.resume.content}\"\"\"

                Ignore any formatting issues in the resume, and focus
                on its content.

                Please review the answer to an interviewer question below and
                provide constructive feedback about the user's answer,
                including a rating of the answer from 1-10 like so: "6/10".

                \"\"\"
                [
                    {{
                        "role": "interviewer",
                        "content": "{question["content"]}"
                    }},
                    {{
                        "role": "user",
                        "content": "{user_message}"
                    }}
                ]
                \"\"\"

                Respond critically to any responses that are off-topic
                or ignore the fact that the user is in an interview.
                For example, the user may not ask questions that are
                normally accpetable for AI like recipes or book
                reviews.
            """)
        else:  # if no resume"
            system_prompt = textwrap.dedent(f"""\
                You are a professional interviewer for a company
                preparing for a candidate’s interview. You will act as
                the interviewer and engage in a roleplaying session
                with the candidate.

                Please review the job listing and misc. interview
                details below:

                # Type of Interview
                This interview will be of the following type:
                {chat.get_type_display()}

                # Difficulty
                - **Scale:** 1 to 10
                - **1** = extremely easygoing interview, no curveballs
                - **10** = very challenging, for top‑tier candidates
                    only
                - **Selected level:** <<{chat.difficulty}>>

                # Job Listing:
                \"\"\"{chat.job_listing.content}\"\"\"

                Please review the answer to an interviewer question below and
                provide constructive feedback about the user's answer,
                including a rating of the answer from 1-10 like so: "6/10".

                \"\"\"
                [
                    {{
                        "role": "interviewer",
                        "content": "{question["content"]}"
                    }},
                    {{
                        "role": "user",
                        "content": "{user_message}"
                    }}
                ]
                \"\"\"

                Respond critically to any responses that are off-topic
                or ignore the fact that the user is in an interview.
                For example, the user may not ask questions that are
                normally accpetable for AI like recipes or book
                reviews.
            """)
        ai_input = [
            {
                "role": "system",
                "content": system_prompt
            }
        ]

<<<<<<< HEAD
        if not _ai_available():
            return _ai_unavailable_json()

        response = client.chat.completions.create(
=======
        response = get_openai_client().chat.completions.create(
>>>>>>> 6d5c23f2
            model="gpt-4o",
            messages=ai_input,
            max_tokens=MAX_TOKENS
        )
        ai_message = response.choices[0].message.content
        print(ai_message)

        # chat.messages = new_messages
        # chat.save()

        return JsonResponse({'message': ai_message})


class ResultsChat(LoginRequiredMixin, UserPassesTestMixin, View):
    def test_func(self):
        # manually grab chat id from kwargs and process it
        chat = Chat.objects.get(id=self.kwargs['chat_id'])

        return self.request.user == chat.owner

    def get(self, request, chat_id):
        chat = Chat.objects.get(id=chat_id)
        owner_chats = Chat.objects.filter(owner=request.user)\
            .order_by('-modified_date')

        feedback_prompt = textwrap.dedent("""\
            Please provide constructive feedback to me about the
            interview so far.
        """)
        input_messages = chat.messages
        input_messages.append({"role": "user", "content": feedback_prompt})

<<<<<<< HEAD
        if not _ai_available():
            ai_message = "AI features are currently unavailable."
        else:
            response = client.chat.completions.create(
                model="gpt-4o",
                messages=input_messages,
                max_tokens=MAX_TOKENS
            )
            ai_message = response.choices[0].message.content
=======
        response = get_openai_client().chat.completions.create(
            model="gpt-4o",
            messages=input_messages,
            max_tokens=MAX_TOKENS
        )
        ai_message = response.choices[0].message.content
>>>>>>> 6d5c23f2

        context = {}
        context['chat'] = chat
        context['owner_chats'] = owner_chats
        context['feedback'] = ai_message

        return render(request, os.path.join('chat', 'chat-results.html'),
                      context)


class ResultCharts(LoginRequiredMixin, UserPassesTestMixin, View):
    def test_func(self):
        # manually grab chat id from kwargs and process it
        chat = Chat.objects.get(id=self.kwargs['chat_id'])

        return self.request.user == chat.owner

    def get(self, request, chat_id):
        chat = Chat.objects.get(id=chat_id)
        owner_chats = Chat.objects.filter(owner=request.user)\
            .order_by('-modified_date')

        scores_prompt = textwrap.dedent("""\
            Based on the interview so far, please rate the interviewee in the
            following categories from 0 to 100, and return the result as a JSON
            object with integers only, in the following order that list only
            the integers:

            - Professionalism
            - Subject Knowledge
            - Clarity
            - Overall

            Example format:
                8
                7
                9
                6
        """)
        input_messages = chat.messages

        input_messages.append({"role": "user", "content": scores_prompt})

<<<<<<< HEAD
        if not _ai_available():
            professionalism, subject_knowledge, clarity, overall = [0, 0, 0, 0]
        else:
            response = client.chat.completions.create(
                model="gpt-4o",
                messages=input_messages,
                max_tokens=MAX_TOKENS
            )
            ai_message = response.choices[0].message.content.strip()
            scores = [int(line.strip())
                          for line in ai_message.splitlines() if line.strip()
                            .isdigit()]
            if len(scores) == 4:
                professionalism, subject_knowledge, clarity, overall = scores
            else:
                professionalism, subject_knowledge, clarity, overall = [0, 0, 0, 0]
=======
        response = get_openai_client().chat.completions.create(
            model="gpt-4o",
            messages=input_messages,
            max_tokens=MAX_TOKENS
        )
        ai_message = response.choices[0].message.content
>>>>>>> 6d5c23f2

        context = {}
        context['chat'] = chat
        context['owner_chats'] = owner_chats

        context['scores'] = {
            'Professionalism': professionalism,
            'Subject Knowledge': subject_knowledge,
            'Clarity': clarity,
            'Overall': overall
        }
        explain = textwrap.dedent("""\
            Explain the reason for the following scores so that the user can
            understand, do not include json object for scores IF NO response
            was given since start of interview please tell them to start
            interview
        """)
        input_messages.append({"role": "user", "content": explain})
<<<<<<< HEAD
        if not _ai_available():
            ai_message = "AI features are currently unavailable."
        else:
            response = client.chat.completions.create(
                model="gpt-4o",
                messages=input_messages,
                max_tokens=MAX_TOKENS
            )
            ai_message = response.choices[0].message.content
=======
        response = get_openai_client().chat.completions.create(
            model="gpt-4o",
            messages=input_messages,
            max_tokens=MAX_TOKENS
        )
        ai_message = response.choices[0].message.content
>>>>>>> 6d5c23f2
        context['feedback'] = ai_message

        return render(request, os.path.join('chat', 'chat-results.html'),
                      context)


@login_required
def loggedin(request):
    return render(request, 'loggedinindex.html')


def register(request):
    form = CreateUserForm(request.POST)
    if form.is_valid():
        user = form.save()
        username = form.cleaned_data.get('username')
        group = Group.objects.get(name='average_role')
        user.groups.add(group)
        # user = User.objects.create(user=user)
        user.save()
        messages.success(request, 'Account was created for ' + username)
        return redirect('/accounts/login/?next=/')
    context = {'form': form}

    return render(request, 'registration/register.html', context)


@login_required
def profile(request):
    resumes = UploadedResume.objects.filter(user=request.user)
    job_listings = UploadedJobListing.objects.filter(user=request.user)

    return render(request, 'profile.html', {'resumes': resumes,
                                            'job_listings': job_listings})


# === Joel's file upload views ===


@login_required
def resume_detail(request, resume_id):
    resume = get_object_or_404(UploadedResume, id=resume_id)
    resumes = UploadedResume.objects.filter(user=request.user)
    job_listings = UploadedJobListing.objects.filter(user=request.user)
    return render(request, 'documents/resume_detail.html', {
        'resume': resume,
        'resumes': resumes,
        'job_listings': job_listings,
    })


@login_required
def delete_resume(request, resume_id):
    resume = get_object_or_404(UploadedResume, id=resume_id, user=request.user)
    if request.method == "POST":
        resume.delete()
        return redirect('profile')
    return redirect('profile')


@login_required
def upload_file(request):
    allowed_types = ['pdf', 'docx']

    if request.method == "POST":
        form = UploadFileForm(request.POST, request.FILES)
        if form.is_valid():
            uploaded_file = request.FILES["file"]
            file_name = uploaded_file.name
            title = request.POST.get("title", '').strip()

            file_bytes = uploaded_file.read()
            file_type = filetype.guess(file_bytes)
            uploaded_file.seek(0)

            if file_type and file_type.extension in allowed_types:
                try:
                    instance = form.save(commit=False)
                    instance.user = request.user
                    instance.original_filename = file_name
                    instance.filesize = uploaded_file.size
                    instance.title = title
                    instance.file = None  # Don't save the raw file to /media

                    if file_type.extension == 'pdf':
                        with tempfile.NamedTemporaryFile(delete=False,
                                                         suffix=".pdf")\
                                                            as temp_file:
                            for chunk in uploaded_file.chunks():
                                temp_file.write(chunk)
                            temp_file_path = temp_file.name
                        instance.content = pymupdf4llm.to_markdown(
                            temp_file_path)

                    elif file_type.extension == 'docx':
                        # Save temporarily and load using python-docx
                        with tempfile.NamedTemporaryFile(delete=False,
                                                         suffix=".docx")\
                                                            as temp_file:
                            for chunk in uploaded_file.chunks():
                                temp_file.write(chunk)
                            temp_file_path = temp_file.name

                        doc = Document(temp_file_path)
                        full_text = '\n'.join(
                            [para.text for para in doc.paragraphs])
                        instance.content = md(full_text)  # Convert to markdown

                    instance.save()
                    messages.success(request, "File uploaded successfully!")
                    return redirect('document-list')

                except Exception as e:
                    messages.error(request, f"Error processing the file: {e}")
                    return redirect('document-list')
            else:
                messages.error(request,
                               "Invalid filetype. Only PDF and DOCX files are \
                                allowed.")
        else:
            messages.error(request, "There was an issue with the form.")
    else:
        form = UploadFileForm()
        return render(request, 'documents/document-list.html', {'form': form})

    return redirect('document-list')


def edit_resume(request, resume_id):
    # Adjust model logic as needed (for resumes or job listings)
    document = get_object_or_404(UploadedResume, id=resume_id)

    if request.method == 'POST':
        form = DocumentEditForm(request.POST, instance=document)
        if form.is_valid():
            form.save()
            return redirect('resume_detail', resume_id=document.id)

    else:
        form = DocumentEditForm(instance=document)

    return render(request,
                  'documents/edit_document.html',
                  {'form': form,
                   'document': document})


@login_required
def job_posting_detail(request, job_id):
    job = get_object_or_404(UploadedJobListing, id=job_id)
    resumes = UploadedResume.objects.filter(user=request.user)
    job_listings = UploadedJobListing.objects.filter(user=request.user)
    return render(request, 'documents/job_posting_detail.html', {
        'job': job,
        'resumes': resumes,
        'job_listings': job_listings,
    })


@login_required
def edit_job_posting(request, job_id):
    job_listing = get_object_or_404(UploadedJobListing,
                                    id=job_id,
                                    user=request.user)

    if request.method == 'POST':
        form = JobPostingEditForm(request.POST,
                                  instance=job_listing)
        # Adjust form as needed
        if form.is_valid():
            form.save()
            return redirect('job_posting_detail', job_id=job_listing.id)
    else:
        form = JobPostingEditForm(instance=job_listing)
        # Render the form with existing job details

    return render(request,
                  'documents/edit_job_posting.html',
                  {'form': form,
                   'job_listing': job_listing})


@login_required
def delete_job(request, job_id):
    job = get_object_or_404(UploadedJobListing, id=job_id, user=request.user)
    if request.method == "POST":
        job.delete()
    return redirect('profile')


class UploadedJobListingView(APIView):

    def post(self, request):
        # Get the text from the request
        text = request.POST.get("paste-text", '').strip()
        title = request.POST.get("title", '').strip()
        print(request.POST)
        # Check if the text is empty
        if not text:
            messages.error(request, "Text field cannot be empty.")
            return redirect('document-list')

        if not title:
            messages.error(request, "Title field cannot be empty.")
            return redirect('document-list')

        user = request.user
        timestamp = now().strftime("%d%m%Y_%H%M%S")
        filename = f"{user.username}_{timestamp}.txt"

        # Create a directory for the user to store pasted text files
        user_dir = os.path.join(
            settings.MEDIA_ROOT,
            'pasted_texts',
            str(user.id)
        )

        os.makedirs(user_dir, exist_ok=True)
        filepath = os.path.join(user_dir, filename)

        # Convert the text to Markdown
        # markdown_text = markdown.markdown(text)

        # Create and save the UploadedJobListing object in the database
        job_listing = UploadedJobListing(

            user=user,
            content=text,
            filepath=filepath,
            title=title

        )

        job_listing.save()

        # Show success message and render the converted markdown
        messages.success(request, "Text uploaded successfully!")
        return redirect('document-list')


class UploadedResumeView(APIView):
    permission_classes = [IsAuthenticated]

    def get(self, request):
        files = UploadedResume.objects.filter(user=request.user)
        serializer = UploadedResumeSerializer(files, many=True)
        return Response(serializer.data)

    def post(self, request):
        serializer = UploadedResumeSerializer(data=request.data)
        if serializer.is_valid():
            serializer.save(user=request.user)
            return Response(serializer.data, status=status.HTTP_201_CREATED)
        return Response(serializer.errors, status=status.HTTP_400_BAD_REQUEST)


class JobListingList(APIView):
    permission_classes = [IsAuthenticated]

    def get(self, request):
        # List all pasted text entries for the authenticated user
        texts = UploadedJobListing.objects.filter(user=request.user)
        serializer = UploadedJobListingSerializer(texts, many=True)
        return Response(serializer.data)

    def post(self, request):
        # Create a new pasted text entry
        serializer = UploadedJobListingSerializer(data=request.data)
        if serializer.is_valid():
            serializer.save(user=request.user)
            return Response(serializer.data, status=status.HTTP_201_CREATED)
        return Response(serializer.errors, status=status.HTTP_400_BAD_REQUEST)


class DocumentList(View):
    def get(self, request):
        return render(request, 'documents/document-list.html')<|MERGE_RESOLUTION|>--- conflicted
+++ resolved
@@ -43,23 +43,7 @@
 from rest_framework.views import APIView
 
 
-<<<<<<< HEAD
-# Init openai client
-# Initialize OpenAI client only if an API key is configured. This avoids
-# failing imports (which block management commands like `migrate`) when the
-# environment variable isn't set and lets the app run without AI features.
-client = None
-if getattr(settings, 'OPENAI_API_KEY', None):
-    try:
-        client = OpenAI(api_key=settings.OPENAI_API_KEY)
-    except Exception:
-        # If client creation fails for any reason, leave client as None and
-        # let runtime views handle missing AI functionality gracefully.
-        client = None
-
-=======
-# OpenAI client configuration
->>>>>>> 6d5c23f2
+# OpenAI client configuration with lazy loading and graceful degradation
 MAX_TOKENS = 15000
 _openai_client = None
 
@@ -76,16 +60,27 @@
                 "OPENAI_API_KEY is not set. Please configure it in your "
                 ".env file or environment variables."
             )
-        _openai_client = OpenAI(api_key=settings.OPENAI_API_KEY)
+        try:
+            _openai_client = OpenAI(api_key=settings.OPENAI_API_KEY)
+        except Exception as e:
+            raise ValueError(f"Failed to initialize OpenAI client: {e}")
     return _openai_client
 
 
 def _ai_available():
-    """Return True if the OpenAI client is initialized and usable."""
-    return client is not None
+    """
+    Return True if the OpenAI client can be initialized and is usable.
+    This checks without raising exceptions.
+    """
+    try:
+        get_openai_client()
+        return True
+    except (ValueError, Exception):
+        return False
 
 
 def _ai_unavailable_json():
+    """Return a JSON response for when AI features are disabled."""
     return JsonResponse({'error': 'AI features are disabled on this server.'}, status=503)
 
 
@@ -123,39 +118,39 @@
 #                 },
 #             ]
 #         )
-
+#
 #         owner_chats = Chat.objects.filter(owner=request.user) \
 #               .order_by('-modified_date')
-
+#
 #         request.session['chat_id'] = chat.id
-
+#
 #         context = {}
 #         context['chat'] = chat
 #         context['owner_chats'] = owner_chats
-
+#
 #         return render(request, os.path.join('chat', 'chat-view.html'),
 #                       context)
-
+#
 #     elif request.method == 'POST':
 #         chat_id = request.session.get('chat_id')
 #         chat = Chat.objects.get(id=chat_id)
-
+#
 #         user_message = request.POST.get('message', '')
-
+#
 #         new_messages = chat.messages
 #         new_messages.append({"role": "user", "content": user_message})
-
-#         response = client.chat.completions.create(
+#
+#         response = get_openai_client().chat.completions.create(
 #             model="gpt-4o",
 #             messages=new_messages,
 #             max_tokens=500
 #         )
 #         ai_message = response.choices[0].message.content
 #         new_messages.append({"role": "assistant", "content": ai_message})
-
+#
 #         chat.messages = new_messages
 #         chat.save()
-
+#
 #         return JsonResponse({'message': ai_message})
 
 
@@ -205,7 +200,7 @@
                 if chat.resume:  # if resume is present
                     system_prompt = textwrap.dedent("""\
                         You are a professional interviewer for a company
-                        preparing for a candidate’s interview. You will act as
+                        preparing for a candidate's interview. You will act as
                         the interviewer and engage in a roleplaying session
                         with the candidate.
 
@@ -247,7 +242,7 @@
                 else:  # if no resume
                     system_prompt = textwrap.dedent("""\
                         You are a professional interviewer for a company
-                        preparing for a candidate’s interview. You will act as
+                        preparing for a candidate's interview. You will act as
                         the interviewer and engage in a roleplaying session
                         with the candidate.
 
@@ -289,25 +284,16 @@
                 ]
 
                 # Make ai speak first
-<<<<<<< HEAD
                 if not _ai_available():
                     messages.error(request, "AI features are disabled on this server.")
                     ai_message = ""
                 else:
-                    response = client.chat.completions.create(
+                    response = get_openai_client().chat.completions.create(
                         model="gpt-4o",
                         messages=chat.messages,
                         max_tokens=MAX_TOKENS
                     )
                     ai_message = response.choices[0].message.content
-=======
-                response = get_openai_client().chat.completions.create(
-                    model="gpt-4o",
-                    messages=chat.messages,
-                    max_tokens=MAX_TOKENS
-                )
-                ai_message = response.choices[0].message.content
->>>>>>> 6d5c23f2
                 chat.messages.append(
                     {
                         "role": "assistant",
@@ -319,7 +305,7 @@
                 if chat.resume:  # if resume is present
                     system_prompt = textwrap.dedent("""\
                         You are a professional interviewer for a company
-                        preparing for a candidate’s interview. You will act as
+                        preparing for a candidate's interview. You will act as
                         the interviewer and engage in a roleplaying session
                         with the candidate.
 
@@ -373,7 +359,7 @@
                 else:  # if no resume"
                     system_prompt = textwrap.dedent("""\
                         You are a professional interviewer for a company
-                        preparing for a candidate’s interview. You will act as
+                        preparing for a candidate's interview. You will act as
                         the interviewer and engage in a roleplaying session
                         with the candidate.
 
@@ -427,12 +413,11 @@
                 ]
 
                 # Make ai speak first
-<<<<<<< HEAD
                 if not _ai_available():
                     messages.error(request, "AI features are disabled on this server.")
                     ai_message = "[]"
                 else:
-                    response = client.chat.completions.create(
+                    response = get_openai_client().chat.completions.create(
                         model="gpt-4o",
                         messages=timed_question_messages,
                         max_tokens=MAX_TOKENS
@@ -448,17 +433,6 @@
                     # Fallback if regex doesn't match
                     messages.error(request, "Failed to generate key questions. Please try again.")
                     chat.key_questions = []
-=======
-                response = get_openai_client().chat.completions.create(
-                    model="gpt-4o",
-                    messages=timed_question_messages,
-                    max_tokens=MAX_TOKENS
-                )
-                ai_message = response.choices[0].message.content
-                cleaned_message = re.search(r"(\[[\s\S]+\])", ai_message)\
-                        .group(0).strip()
-                chat.key_questions = json.loads(cleaned_message)
->>>>>>> 6d5c23f2
 
                 chat.save()
 
@@ -493,14 +467,10 @@
         new_messages = chat.messages
         new_messages.append({"role": "user", "content": user_message})
 
-<<<<<<< HEAD
         if not _ai_available():
             return _ai_unavailable_json()
 
-        response = client.chat.completions.create(
-=======
         response = get_openai_client().chat.completions.create(
->>>>>>> 6d5c23f2
             model="gpt-4o",
             messages=new_messages,
             max_tokens=MAX_TOKENS
@@ -632,7 +602,7 @@
         if chat.resume:  # if resume is present
             system_prompt = textwrap.dedent(f"""\
                 You are a professional interviewer for a company
-                preparing for a candidate’s interview. You will act as
+                preparing for a candidate's interview. You will act as
                 the interviewer and engage in a roleplaying session
                 with the candidate.
 
@@ -685,7 +655,7 @@
         else:  # if no resume"
             system_prompt = textwrap.dedent(f"""\
                 You are a professional interviewer for a company
-                preparing for a candidate’s interview. You will act as
+                preparing for a candidate's interview. You will act as
                 the interviewer and engage in a roleplaying session
                 with the candidate.
 
@@ -736,14 +706,10 @@
             }
         ]
 
-<<<<<<< HEAD
         if not _ai_available():
             return _ai_unavailable_json()
 
-        response = client.chat.completions.create(
-=======
         response = get_openai_client().chat.completions.create(
->>>>>>> 6d5c23f2
             model="gpt-4o",
             messages=ai_input,
             max_tokens=MAX_TOKENS
@@ -776,24 +742,15 @@
         input_messages = chat.messages
         input_messages.append({"role": "user", "content": feedback_prompt})
 
-<<<<<<< HEAD
         if not _ai_available():
             ai_message = "AI features are currently unavailable."
         else:
-            response = client.chat.completions.create(
+            response = get_openai_client().chat.completions.create(
                 model="gpt-4o",
                 messages=input_messages,
                 max_tokens=MAX_TOKENS
             )
             ai_message = response.choices[0].message.content
-=======
-        response = get_openai_client().chat.completions.create(
-            model="gpt-4o",
-            messages=input_messages,
-            max_tokens=MAX_TOKENS
-        )
-        ai_message = response.choices[0].message.content
->>>>>>> 6d5c23f2
 
         context = {}
         context['chat'] = chat
@@ -837,11 +794,10 @@
 
         input_messages.append({"role": "user", "content": scores_prompt})
 
-<<<<<<< HEAD
         if not _ai_available():
             professionalism, subject_knowledge, clarity, overall = [0, 0, 0, 0]
         else:
-            response = client.chat.completions.create(
+            response = get_openai_client().chat.completions.create(
                 model="gpt-4o",
                 messages=input_messages,
                 max_tokens=MAX_TOKENS
@@ -854,14 +810,6 @@
                 professionalism, subject_knowledge, clarity, overall = scores
             else:
                 professionalism, subject_knowledge, clarity, overall = [0, 0, 0, 0]
-=======
-        response = get_openai_client().chat.completions.create(
-            model="gpt-4o",
-            messages=input_messages,
-            max_tokens=MAX_TOKENS
-        )
-        ai_message = response.choices[0].message.content
->>>>>>> 6d5c23f2
 
         context = {}
         context['chat'] = chat
@@ -880,24 +828,15 @@
             interview
         """)
         input_messages.append({"role": "user", "content": explain})
-<<<<<<< HEAD
         if not _ai_available():
             ai_message = "AI features are currently unavailable."
         else:
-            response = client.chat.completions.create(
+            response = get_openai_client().chat.completions.create(
                 model="gpt-4o",
                 messages=input_messages,
                 max_tokens=MAX_TOKENS
             )
             ai_message = response.choices[0].message.content
-=======
-        response = get_openai_client().chat.completions.create(
-            model="gpt-4o",
-            messages=input_messages,
-            max_tokens=MAX_TOKENS
-        )
-        ai_message = response.choices[0].message.content
->>>>>>> 6d5c23f2
         context['feedback'] = ai_message
 
         return render(request, os.path.join('chat', 'chat-results.html'),
