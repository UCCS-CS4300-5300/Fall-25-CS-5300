--- conflicted
+++ resolved
@@ -3,7 +3,6 @@
 from openai import OpenAI
 import pymupdf4llm
 import markdown
-<<<<<<< HEAD
 import tempfile
 import textwrap
 
@@ -19,9 +18,6 @@
     UploadedJobListingSerializer
 )
 
-=======
-import re
->>>>>>> 1ddd658b
 
 from django.conf import settings
 from django.contrib import messages
@@ -39,6 +35,10 @@
 from rest_framework.permissions import IsAuthenticated
 from rest_framework.response import Response
 from rest_framework.views import APIView
+
+
+
+
 
 
 
@@ -511,10 +511,6 @@
         text = request.POST.get("paste-text", '').strip()
         title = request.POST.get("title", '').strip()
         print(request.POST)
-<<<<<<< HEAD
-=======
-
->>>>>>> 1ddd658b
         # Check if the text is empty
         if not text:
             messages.error(request, "Text field cannot be empty.")
@@ -549,13 +545,10 @@
             filepath=filepath,
             title=title
 
-<<<<<<< HEAD
         )
 
         job_listing.save()
 
-=======
->>>>>>> 1ddd658b
         # Show success message and render the converted markdown
         messages.success(request, "Text uploaded successfully!")
         return render(
