--- conflicted
+++ resolved
@@ -66,11 +66,7 @@
 
 # Import OpenAI utilities (moved to separate module to prevent circular imports)
 # Updated for Issue #14: Multi-tier model selection with automatic fallback
-<<<<<<< HEAD
-from .openai_utils import get_client_and_model, ai_available, MAX_TOKENS
-=======
 from .openai_utils import get_openai_client, get_client_and_model, ai_available, MAX_TOKENS  # noqa: F401
->>>>>>> ffc193ed
 
 # Import rate limiting decorators
 from .decorators import ratelimit_api
@@ -670,17 +666,10 @@
 
                 # Update last question time for invited interviews
                 if chat.interview_type == Chat.INVITED:
-<<<<<<< HEAD
-                    # For invited interviews: auto-finalize with report and notification
-                    try:
-                        # Generate report (no rushed qualifier - they completed all questions)
-                        generate_and_save_report(chat, include_rushed_qualifier=False)
-=======
                     chat.last_question_at = timezone.now()
 
                 chat.messages = new_messages
                 chat.save()
->>>>>>> ffc193ed
 
                 # Phase 8: Check if all questions answered and auto-finalize
                 if chat.all_questions_answered() and not chat.is_finalized:
@@ -690,35 +679,8 @@
                     if chat.interview_type == Chat.INVITED:
                         # For invited interviews: auto-finalize with report and notification
                         try:
-<<<<<<< HEAD
-                            invitation = InvitedInterview.objects.get(chat=chat)
-                            if invitation.status != InvitedInterview.COMPLETED:
-                                invitation.status = InvitedInterview.COMPLETED
-                                invitation.completed_at = timezone.now()
-                                invitation.save()
-
-                                # Send completion notification to interviewer
-                                from .invitation_utils import send_completion_notification_email
-                                send_completion_notification_email(invitation)
-                        except InvitedInterview.DoesNotExist:
-                            pass
-
-                        # Return with completion flag
-                        return JsonResponse({
-                            'message': ai_message,
-                            'all_questions_answered': True,
-                            'interview_completed': True,
-                            'redirect_to_report': True
-                        })
-                    except Exception:
-                        # If report generation fails, still mark as completed but continue normally
-                        chat.is_finalized = True
-                        chat.finalized_at = timezone.now()
-                        chat.save()
-=======
                             # Generate report (no rushed qualifier - they completed all questions)
                             generate_and_save_report(chat, include_rushed_qualifier=False)
->>>>>>> ffc193ed
 
                             # Mark chat as finalized
                             chat.is_finalized = True
