--- conflicted
+++ resolved
@@ -63,15 +63,9 @@
 from rest_framework.views import APIView
 
 
-<<<<<<< HEAD
 # Import OpenAI utilities (moved to separate module to prevent circular imports)
 # Updated for Issue #14: Multi-tier model selection with automatic fallback
 from .openai_utils import get_openai_client, get_client_and_model, ai_available, MAX_TOKENS
-=======
-# Import OpenAI utilities (moved to separate module to prevent circular
-# imports)
-from .openai_utils import get_openai_client, ai_available, MAX_TOKENS
->>>>>>> 27918fe0
 
 # Import RBAC decorators (Issue #69)
 from .decorators import (
@@ -564,7 +558,6 @@
         if not ai_available():
             return _ai_unavailable_json()
 
-<<<<<<< HEAD
         # Auto-select model tier based on spending cap (Issue #14)
         client, model, tier_info = get_client_and_model()
         response = client.chat.completions.create(
@@ -574,16 +567,6 @@
         )
         ai_message = response.choices[0].message.content
         new_messages.append({"role": "assistant", "content": ai_message})
-=======
-        try:
-            response = get_openai_client().chat.completions.create(
-                model="gpt-4o",
-                messages=new_messages,
-                max_tokens=MAX_TOKENS
-            )
-            ai_message = response.choices[0].message.content
-            new_messages.append({"role": "assistant", "content": ai_message})
->>>>>>> 27918fe0
 
             chat.messages = new_messages
             chat.save()
