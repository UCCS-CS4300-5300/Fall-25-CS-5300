--- conflicted
+++ resolved
@@ -6,15 +6,8 @@
 import tempfile
 import textwrap
 import re
-<<<<<<< HEAD
-import json
 from markdownify import markdownify as md
 from docx import Document
-import json
-=======
-from markdownify import markdownify as md
-from docx import Document
->>>>>>> a6335169
 
 from .models import UploadedResume, UploadedJobListing, Chat
 from .forms import (
@@ -200,11 +193,7 @@
                         an introductory question about their background, then
                         move on to deeper, role-related questions based on the
                         job listing and resume.
-<<<<<<< HEAD
-                        
-=======
-
->>>>>>> a6335169
+
                         Respond critically to any responses that are off-topic
                         or ignore the fact that the user is in an interview.
                         For example, the user may not ask questions that are
@@ -241,11 +230,7 @@
                         an introductory question about their background, then
                         move on to role-specific questions based on the job
                         listing.
-<<<<<<< HEAD
-                        
-=======
-
->>>>>>> a6335169
+
                         Respond critically to any responses that are off-topic
                         or ignore the fact that the user is in an interview.
                         For example, the user may not ask questions that are
@@ -305,39 +290,23 @@
 
                         Ignore any formatting issues in the resume, and focus
                         on its content.
-<<<<<<< HEAD
-                        Please provide a json formatted list of 10 key 
-                        interview questions you wish to ask the user and the
-                        duration of time they should have to answer each
-                        question in seconds.  For example:
-                                                    
-=======
                         Please provide a json formatted list of 10 key
                         interview questions you wish to ask the user and the
                         duration of time they should have to answer each
                         question in seconds.  For example:
 
->>>>>>> a6335169
                         \"\"\"
                         [
                             {{
                                 "id": 0,
                                 "title": "Merge Conflicts",
                                 "duration": 60,
-<<<<<<< HEAD
-                                "content": "How would you handle a merge conflict?"
-                            }}
-                        ]
-                        \"\"\"
-                        
-=======
                                 "content": "How would you handle a merge \
                                             conflict?"
                             }}
                         ]
                         \"\"\"
 
->>>>>>> a6335169
                         Respond critically to any responses that are off-topic
                         or ignore the fact that the user is in an interview.
                         For example, the user may not ask questions that are
@@ -370,39 +339,23 @@
                         # Job Listing:
                         \"\"\"{listing}\"\"\"
 
-<<<<<<< HEAD
-                        Please provide a json formatted list of 10 key 
-                        interview questions you wish to ask the user and the
-                        duration of time they should have to answer each
-                        question in seconds.  For example:
-                                                    
-=======
                         Please provide a json formatted list of 10 key
                         interview questions you wish to ask the user and the
                         duration of time they should have to answer each
                         question in seconds.  For example:
 
->>>>>>> a6335169
                         \"\"\"
                         [
                             {{
                                 "id": 0,
                                 "title": "Merge Conflicts",
                                 "duration": 60,
-<<<<<<< HEAD
-                                "content": "How would you handle a merge conflict?"
-                            }}
-                        ]
-                        \"\"\"
-                        
-=======
                                 "content": "How would you handle a merge \
                                             conflict?"
                             }}
                         ]
                         \"\"\"
 
->>>>>>> a6335169
                         Respond critically to any responses that are off-topic
                         or ignore the fact that the user is in an interview.
                         For example, the user may not ask questions that are
@@ -431,12 +384,7 @@
                 chat.key_questions = json.loads(cleaned_message)
 
                 chat.save()
-<<<<<<< HEAD
-                
-                
-=======
-
->>>>>>> a6335169
+
                 return redirect("chat-view", chat_id=chat.id)
             # else:
             #     print("chat form invalid")
@@ -608,12 +556,8 @@
                 interview details below:
 
                 # Type of Interview
-<<<<<<< HEAD
-                This interview will be of the following type: {chat.get_type_display()}
-=======
                 This interview will be of the following type:
                 {chat.get_type_display()}
->>>>>>> a6335169
 
                 # Difficulty
                 - **Scale:** 1 to 10
@@ -633,13 +577,8 @@
 
                 Please review the answer to an interviewer question below and
                 provide constructive feedback about the user's answer,
-<<<<<<< HEAD
-                including a rating of the answer from 1-10.                            
-                
-=======
                 including a rating of the answer from 1-10 like so: "6/10".
 
->>>>>>> a6335169
                 \"\"\"
                 [
                     {{
@@ -647,20 +586,12 @@
                         "content": "{question["content"]}"
                     }},
                     {{
-<<<<<<< HEAD
-                        "role": "user", 
-=======
                         "role": "user",
->>>>>>> a6335169
                         "content": "{user_message}"
                     }}
                 ]
                 \"\"\"
-<<<<<<< HEAD
-                        
-=======
-
->>>>>>> a6335169
+
                 Respond critically to any responses that are off-topic
                 or ignore the fact that the user is in an interview.
                 For example, the user may not ask questions that are
@@ -678,12 +609,8 @@
                 details below:
 
                 # Type of Interview
-<<<<<<< HEAD
-                This interview will be of the following type: {chat.get_type_display()}
-=======
                 This interview will be of the following type:
                 {chat.get_type_display()}
->>>>>>> a6335169
 
                 # Difficulty
                 - **Scale:** 1 to 10
@@ -697,13 +624,8 @@
 
                 Please review the answer to an interviewer question below and
                 provide constructive feedback about the user's answer,
-<<<<<<< HEAD
-                including a rating of the answer from 1-10.                            
-                
-=======
                 including a rating of the answer from 1-10 like so: "6/10".
 
->>>>>>> a6335169
                 \"\"\"
                 [
                     {{
@@ -711,20 +633,12 @@
                         "content": "{question["content"]}"
                     }},
                     {{
-<<<<<<< HEAD
-                        "role": "user", 
-=======
                         "role": "user",
->>>>>>> a6335169
                         "content": "{user_message}"
                     }}
                 ]
                 \"\"\"
-<<<<<<< HEAD
-                        
-=======
-
->>>>>>> a6335169
+
                 Respond critically to any responses that are off-topic
                 or ignore the fact that the user is in an interview.
                 For example, the user may not ask questions that are
@@ -750,11 +664,7 @@
         # chat.save()
 
         return JsonResponse({'message': ai_message})
-<<<<<<< HEAD
-    
-=======
-
->>>>>>> a6335169
+
 
 class ResultsChat(LoginRequiredMixin, UserPassesTestMixin, View):
     def test_func(self):
@@ -869,11 +779,6 @@
                       context)
 
 
-<<<<<<< HEAD
-
-
-=======
->>>>>>> a6335169
 @login_required
 def loggedin(request):
     return render(request, 'loggedinindex.html')
@@ -954,13 +859,6 @@
 
                     if file_type.extension == 'pdf':
                         with tempfile.NamedTemporaryFile(delete=False,
-<<<<<<< HEAD
-                                                         suffix=".pdf") as temp_file:
-                            for chunk in uploaded_file.chunks():
-                                temp_file.write(chunk)
-                            temp_file_path = temp_file.name
-                        instance.content = pymupdf4llm.to_markdown(temp_file_path)
-=======
                                                          suffix=".pdf")\
                                                             as temp_file:
                             for chunk in uploaded_file.chunks():
@@ -968,28 +866,19 @@
                             temp_file_path = temp_file.name
                         instance.content = pymupdf4llm.to_markdown(
                             temp_file_path)
->>>>>>> a6335169
 
                     elif file_type.extension == 'docx':
                         # Save temporarily and load using python-docx
                         with tempfile.NamedTemporaryFile(delete=False,
-<<<<<<< HEAD
-                                                         suffix=".docx") as temp_file:
-=======
                                                          suffix=".docx")\
                                                             as temp_file:
->>>>>>> a6335169
                             for chunk in uploaded_file.chunks():
                                 temp_file.write(chunk)
                             temp_file_path = temp_file.name
 
                         doc = Document(temp_file_path)
-<<<<<<< HEAD
-                        full_text = '\n'.join([para.text for para in doc.paragraphs])
-=======
                         full_text = '\n'.join(
                             [para.text for para in doc.paragraphs])
->>>>>>> a6335169
                         instance.content = md(full_text)  # Convert to markdown
 
                     instance.save()
@@ -1001,12 +890,8 @@
                     return redirect('document-list')
             else:
                 messages.error(request,
-<<<<<<< HEAD
-                "Invalid filetype. Only PDF and DOCX files are allowed.")
-=======
                                "Invalid filetype. Only PDF and DOCX files are \
                                 allowed.")
->>>>>>> a6335169
         else:
             messages.error(request, "There was an issue with the form.")
     else:
