--- conflicted
+++ resolved
@@ -19,16 +19,10 @@
     path('features/', views.features, name='features'),
 
     # Auth urls
-<<<<<<< HEAD
-    # Note: allauth URLs are included in main urls.py
-    path('testlogged/', views.loggedin, name='loggedin'),
-    path('register/', views.register, name='register_page'),
-=======
     # Note: allauth handles accounts/* URLs in project urls.py
     # We keep custom register for backward compatibility
     path('testlogged/', views.loggedin, name='loggedin'),
-    path('accounts/register/', views.register, name='register_page'),
->>>>>>> 1cd07c4a
+    path('register/', views.register, name='register_page'),
     path('profile/', views.profile, name='profile'),
     path('results/', views.results, name='results'),
 
