import os


from django.urls import path, include
from django.contrib.auth import views as auth_views

from django.conf import settings
from django.contrib.auth.models import User
from django.urls import path, include
from rest_framework import routers

from . import views


# Create router and register views
router = routers.DefaultRouter()


urlpatterns = [
    # Misc. urls
    path('', views.index, name='index'),
<<<<<<< HEAD

    # Auth urls
=======
    path('', views.index, name='login'),
    path('features/', views.features, name='features'),
>>>>>>> a11e8853
    path('testlogged/', views.loggedin, name='loggedin'),
    path('accounts/', include('django.contrib.auth.urls')),
    path('accounts/register/', views.register, name='register_page'),
    path('accounts/logout/', auth_views.LogoutView.as_view(template_name='registration/logged_out.html'), name='logout'),

    # Chat urls
    path('chat/', views.chat_list, name='chat-list'),
    path('chat/create/', views.CreateChat.as_view(), name='chat-create'),
    path('chat/<int:chat_id>/', views.ChatView.as_view(), name='chat-view'),
    path('chat/<int:chat_id>/edit/', views.EditChat.as_view(), name='chat-edit'),
    path('chat/<int:chat_id>/delete/', views.DeleteChat.as_view(), name='chat-delete'),

<<<<<<< HEAD
    # Demo urls
=======
    # Demo view
>>>>>>> a11e8853
    # path('demo/', views.demo, name='demo'),
    # path('chat-test/', views.test_chat_view, name='chat-test'),

    # api urls
    path('api/', include(router.urls)),
]

# if settings.PROD:
#     # add these urls for production environments only
#     # urlpatterns.append(path('api/', include(router.urls)))
#     pass
# else:
#     # add these urls for non-production environments only
#     # urlpatterns.append(path('api/', include(router.urls)))
#     pass
    <|MERGE_RESOLUTION|>--- conflicted
+++ resolved
@@ -19,13 +19,10 @@
 urlpatterns = [
     # Misc. urls
     path('', views.index, name='index'),
-<<<<<<< HEAD
+    path('features/', views.features, name='features'),
 
     # Auth urls
-=======
     path('', views.index, name='login'),
-    path('features/', views.features, name='features'),
->>>>>>> a11e8853
     path('testlogged/', views.loggedin, name='loggedin'),
     path('accounts/', include('django.contrib.auth.urls')),
     path('accounts/register/', views.register, name='register_page'),
@@ -38,11 +35,7 @@
     path('chat/<int:chat_id>/edit/', views.EditChat.as_view(), name='chat-edit'),
     path('chat/<int:chat_id>/delete/', views.DeleteChat.as_view(), name='chat-delete'),
 
-<<<<<<< HEAD
     # Demo urls
-=======
-    # Demo view
->>>>>>> a11e8853
     # path('demo/', views.demo, name='demo'),
     # path('chat-test/', views.test_chat_view, name='chat-test'),
 
