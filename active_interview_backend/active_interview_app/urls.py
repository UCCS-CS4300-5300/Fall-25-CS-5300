from django.urls import path, include
from django.contrib.auth import views as auth_views
from django.conf import settings
from django.conf.urls.static import static

from rest_framework import routers
from allauth.account import views as allauth_views

from . import views
from . import question_bank_views
from . import observability_views


# Create router and register views
router = routers.DefaultRouter()

# Register Question Bank viewsets (Issue #24)
router.register(r'question-banks', question_bank_views.QuestionBankViewSet,
               basename='question-bank')
router.register(r'questions', question_bank_views.QuestionViewSet,
               basename='question')
router.register(r'tags', question_bank_views.TagViewSet,
               basename='tag')
router.register(r'interview-templates', question_bank_views.InterviewTemplateViewSet,
               basename='interview-template')


urlpatterns = [
    # Misc. urls
    path('', views.index, name='index'),
    path('about-us/', views.aboutus, name='about-us'),
    path('aboutus/', views.aboutus, name='aboutus'),  # Alias for tests
    path('features/', views.features, name='features'),

    # Auth urls - using custom paths that work with allauth
    path('register/', views.register, name='register_page'),
    path('testlogged/', views.loggedin, name='loggedin'),
    path('profile/', views.profile, name='profile'),
    path('results/', views.results, name='results'),

    # Include django.contrib.auth.urls for password reset, etc.
    path('accounts/', include('django.contrib.auth.urls')),

    # Chat url
    path('chat/', views.chat_list, name='chat-list'),
    path('chat/create/', views.CreateChat.as_view(), name='chat-create'),
    path('chat/<int:chat_id>/', views.ChatView.as_view(), name='chat-view'),
    path('chat/<int:chat_id>/edit/', views.EditChat.as_view(),
         name='chat-edit'),
    path('chat/<int:chat_id>/delete/', views.DeleteChat.as_view(),
         name='chat-delete'),
    path('chat/<int:chat_id>/restart/', views.RestartChat.as_view(),
         name='chat-restart'),
    path('chat/<int:chat_id>/results/', views.ResultCharts.as_view(),
         name='chat-results'),
    path('chat/<int:chat_id>/result-charts/', views.ResultCharts.as_view(),
         name='result-charts'),  # Alias for tests
    path('chat/<int:chat_id>/key-questions/<int:question_id>/',
         views.KeyQuestionsView.as_view(), name='key-questions'),

    # Demo urls
    # path('demo/', views.demo, name='demo'),
    # path('chat-test/', views.test_chat_view, name='chat-test'),

    # api urls
    path('api/', include(router.urls)),

    # Joel's file upload urls
    path('document/', views.DocumentList.as_view(), name='document-list'),
    path('upload-file/', views.upload_file, name='upload_file'),
    path('api/paste-text/', views.UploadedJobListingView.as_view(),
         name='save_pasted_text'),
    path('paste-text/<int:pk>/', views.UploadedJobListingView.as_view(),
         name='pasted_text_detail'),
    # List files and uploads.
    path('api/files/', views.UploadedResumeView.as_view(), name='file_list'),
    path('api/files-list/', views.UploadedResumeView.as_view(), name='files_list'),
    # path('api/files/<int:pk>/', views.UploadedResumeDetail.as_view(),
    #      name='file_detail'), #Making changes to files.
    # For the text box input.
    path('pasted-text/', views.UploadedJobListingView.as_view(),
         name='save_pasted_text'),
    path('api/job-listings/', views.JobListingList.as_view(), name='pasted_text_list'),
    path('api/job-listing/analyze/', views.JobListingAnalyzeView.as_view(),
         name='analyze_job_listing'),  # Issues #21, #51, #52, #53
    path('resume/<int:resume_id>/', views.resume_detail, name='resume_detail'),
    path('job-posting/<int:job_id>/',
         views.job_posting_detail, name='job_posting_detail'),
    path('resume/delete/<int:resume_id>/',
         views.delete_resume, name='delete_resume'),
    path('delete_job/<int:job_id>/', views.delete_job, name='delete_job'),
    path('resume/edit/<int:resume_id>/', views.edit_resume,
         name='edit_resume'),
    path('job-posting/edit/<int:job_id>/',
         views.edit_job_posting, name='edit_job_posting'),

    # Exportable Report urls
    path('chat/<int:chat_id>/generate-report/',
         views.GenerateReportView.as_view(), name='generate_report'),
    path('chat/<int:chat_id>/export-report/',
         views.ExportReportView.as_view(), name='export_report'),
    path('chat/<int:chat_id>/download-pdf/',
         views.DownloadPDFReportView.as_view(), name='download_pdf_report'),
    path('chat/<int:chat_id>/download-csv/',
         views.DownloadCSVReportView.as_view(), name='download_csv_report'),

    # Question Bank Tagging urls (Issue #24)
    path('question-banks/', question_bank_views.question_banks_view,
         name='question_banks'),
    path('api/auto-assemble-interview/',
         question_bank_views.AutoAssembleInterviewView.as_view(),
         name='auto_assemble_interview'),
    path('api/save-as-template/',
         question_bank_views.SaveAsTemplateView.as_view(),
         name='save_as_template'),

    # User Profile View (Issue #69)
    path('user/<int:user_id>/profile/', views.view_user_profile,
         name='view_user_profile'),

    # Role Request urls (Issue #69)
    path('profile/request-role-change/', views.request_role_change,
         name='request_role_change'),
    path('role-requests/', views.role_requests_list,
         name='role_requests_list'),
    path('role-requests/<int:request_id>/review/',
         views.review_role_request, name='review_role_request'),

    # Candidate Search urls (Issue #69)
    path('candidates/search/', views.candidate_search,
         name='candidate_search'),

    # Interview Template urls
    path('templates/', views.template_list, name='template_list'),
    path('templates/create/', views.create_template, name='create_template'),
    path('templates/<int:template_id>/', views.template_detail,
         name='template_detail'),
    path('templates/<int:template_id>/edit/', views.edit_template,
         name='edit_template'),
    path('templates/<int:template_id>/delete/', views.delete_template,
         name='delete_template'),

    # Template Section Management urls
    path('templates/<int:template_id>/sections/add/',
         views.add_section, name='add_section'),
    path('templates/<int:template_id>/sections/<str:section_id>/edit/',
         views.edit_section, name='edit_section'),
    path('templates/<int:template_id>/sections/<str:section_id>/delete/',
         views.delete_section, name='delete_section'),

    # User Data Export & Deletion URLs (Issues #63, #64, #65)
    path('profile/data-settings/', views.user_data_settings,
         name='user_data_settings'),
    path('profile/data-export/request/', views.request_data_export,
         name='request_data_export'),
    path('profile/data-export/<int:request_id>/status/',
         views.data_export_status, name='data_export_status'),
    path('profile/data-export/<int:request_id>/download/',
         views.download_data_export, name='download_data_export'),
    path('profile/delete-account/', views.request_account_deletion,
         name='request_account_deletion'),
    path('profile/delete-account/confirm/', views.confirm_account_deletion,
         name='confirm_account_deletion'),

<<<<<<< HEAD
    # Observability Dashboard URLs (Issues #14, #15)
    path('observability/', observability_views.observability_dashboard,
         name='observability_dashboard'),
    path('observability/api/metrics/rps/',
         observability_views.api_metrics_rps, name='api_metrics_rps'),
    path('observability/api/metrics/latency/',
         observability_views.api_metrics_latency, name='api_metrics_latency'),
    path('observability/api/metrics/errors/',
         observability_views.api_metrics_errors, name='api_metrics_errors'),
    path('observability/api/metrics/costs/',
         observability_views.api_metrics_costs, name='api_metrics_costs'),
    path('observability/api/export/',
         observability_views.api_export_metrics, name='api_export_metrics'),
=======
    # Interview Invitation urls (Issue #4, #5, #9, #134, #138)
    path('invitations/', views.invitation_dashboard,
         name='invitation_dashboard'),
    path('invitations/create/', views.invitation_create,
         name='invitation_create'),
    path('invitations/create/<int:template_id>/', views.invitation_create,
         name='invitation_create_from_template'),
    path('invitations/<uuid:invitation_id>/confirmation/',
         views.invitation_confirmation, name='invitation_confirmation'),
    path('invitations/<uuid:invitation_id>/review/',
         views.invitation_review, name='invitation_review'),

    # Candidate Invitation Join urls (Issue #135, #136)
    path('interview/invite/<uuid:invitation_id>/',
         views.invitation_join, name='invitation_join'),
    path('interview/invited/<uuid:invitation_id>/',
         views.invited_interview_detail, name='invited_interview_detail'),
    path('interview/invited/<uuid:invitation_id>/start/',
         views.start_invited_interview, name='start_invited_interview'),
    path('my-invitations/', views.candidate_invitations,
         name='candidate_invitations'),
>>>>>>> e53422a3

] + static(settings.MEDIA_URL, document_root=settings.MEDIA_ROOT)

# if settings.PROD:
#     # add these urls for production environments only
#     # urlpatterns.append(path('api/', include(router.urls)))
#     pass
# else:
#     # add these urls for non-production environments only
#     # urlpatterns.append(path('api/', include(router.urls)))
#     pass<|MERGE_RESOLUTION|>--- conflicted
+++ resolved
@@ -162,21 +162,6 @@
     path('profile/delete-account/confirm/', views.confirm_account_deletion,
          name='confirm_account_deletion'),
 
-<<<<<<< HEAD
-    # Observability Dashboard URLs (Issues #14, #15)
-    path('observability/', observability_views.observability_dashboard,
-         name='observability_dashboard'),
-    path('observability/api/metrics/rps/',
-         observability_views.api_metrics_rps, name='api_metrics_rps'),
-    path('observability/api/metrics/latency/',
-         observability_views.api_metrics_latency, name='api_metrics_latency'),
-    path('observability/api/metrics/errors/',
-         observability_views.api_metrics_errors, name='api_metrics_errors'),
-    path('observability/api/metrics/costs/',
-         observability_views.api_metrics_costs, name='api_metrics_costs'),
-    path('observability/api/export/',
-         observability_views.api_export_metrics, name='api_export_metrics'),
-=======
     # Interview Invitation urls (Issue #4, #5, #9, #134, #138)
     path('invitations/', views.invitation_dashboard,
          name='invitation_dashboard'),
@@ -198,7 +183,6 @@
          views.start_invited_interview, name='start_invited_interview'),
     path('my-invitations/', views.candidate_invitations,
          name='candidate_invitations'),
->>>>>>> e53422a3
 
 ] + static(settings.MEDIA_URL, document_root=settings.MEDIA_ROOT)
 
