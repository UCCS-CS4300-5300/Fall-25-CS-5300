from django.urls import path, include
from django.contrib.auth import views as auth_views
from django.conf import settings
from django.conf.urls.static import static

from rest_framework import routers
from allauth.account import views as allauth_views

from . import views


# Create router and register views
router = routers.DefaultRouter()


urlpatterns = [
    # Misc. urls
    path('', views.index, name='index'),
    path('about-us/', views.aboutus, name='about-us'),
    path('aboutus/', views.aboutus, name='aboutus'),  # Alias for tests
    path('features/', views.features, name='features'),

<<<<<<< HEAD
    # Auth urls - kebab-case paths for allauth integration
    # Custom kebab-case aliases that map to allauth views
    path('login/', allauth_views.LoginView.as_view(), name='login'),
    path('logout/', allauth_views.LogoutView.as_view(), name='logout'),

    # Auth views - keeping original paths for compatibility
    # Note: allauth also handles accounts/* URLs in project urls.py (e.g. /accounts/login/)
    path('testlogged/', views.loggedin, name='loggedin'),  # Post-login landing page
    path('register/', views.register, name='register_page'),  # User registration
    path('profile/', views.profile, name='profile'),  # User profile view
    path('results/', views.results, name='results'),  # User results view
=======
    # Auth urls
    # path('', views.index, name='login'),
    # path('', views.index, name='login'),
    path('testlogged/', views.loggedin, name='loggedin'),
    path('accounts/', include('django.contrib.auth.urls')),
    path('accounts/register/', views.register, name='register_page'),
    path('register/', views.register, name='register'),  # Alias for tests
    path('accounts/logout/',
         auth_views.LogoutView.as_view(
             template_name='registration/logged_out.html'),
         name='logout'),
    path('profile/', views.profile, name='profile'),
    path('results/', views.results, name='results'),
>>>>>>> dc1c6cbd

    # Chat url
    path('chat/', views.chat_list, name='chat-list'),
    path('chat/create/', views.CreateChat.as_view(), name='chat-create'),
    path('chat/<int:chat_id>/', views.ChatView.as_view(), name='chat-view'),
    path('chat/<int:chat_id>/edit/', views.EditChat.as_view(),
         name='chat-edit'),
    path('chat/<int:chat_id>/delete/', views.DeleteChat.as_view(),
         name='chat-delete'),
    path('chat/<int:chat_id>/restart/', views.RestartChat.as_view(),
         name='chat-restart'),
    path('chat/<int:chat_id>/results/', views.ResultCharts.as_view(),
         name='chat-results'),
    path('chat/<int:chat_id>/result-charts/', views.ResultCharts.as_view(),
         name='result-charts'),  # Alias for tests
    path('chat/<int:chat_id>/key-questions/<int:question_id>/',
         views.KeyQuestionsView.as_view(), name='key-questions'),

    # Demo urls
    # path('demo/', views.demo, name='demo'),
    # path('chat-test/', views.test_chat_view, name='chat-test'),

    # api urls
    path('api/', include(router.urls)),

    # Joel's file upload urls
    path('document/', views.DocumentList.as_view(), name='document-list'),
    path('upload-file/', views.upload_file, name='upload_file'),
    path('api/paste-text/', views.UploadedJobListingView.as_view(),
         name='save_pasted_text'),
    path('paste-text/<int:pk>/', views.UploadedJobListingView.as_view(),
         name='pasted_text_detail'),
    # List files and uploads.
    path('api/files/', views.UploadedResumeView.as_view(), name='file_list'),
    path('api/files-list/', views.UploadedResumeView.as_view(), name='files_list'),
    # path('api/files/<int:pk>/', views.UploadedResumeDetail.as_view(),
    #      name='file_detail'), #Making changes to files.
    # For the text box input.
    path('pasted-text/', views.UploadedJobListingView.as_view(),
         name='save_pasted_text'),
    path('api/job-listings/', views.JobListingList.as_view(), name='pasted_text_list'),
    path('resume/<int:resume_id>/', views.resume_detail, name='resume_detail'),
    path('job-posting/<int:job_id>/',
         views.job_posting_detail, name='job_posting_detail'),
    path('resume/delete/<int:resume_id>/',
         views.delete_resume, name='delete_resume'),
    path('delete_job/<int:job_id>/', views.delete_job, name='delete_job'),
    path('resume/edit/<int:resume_id>/', views.edit_resume,
         name='edit_resume'),
    path('job-posting/edit/<int:job_id>/',
         views.edit_job_posting, name='edit_job_posting'),

    # Exportable Report urls
    path('chat/<int:chat_id>/generate-report/',
         views.GenerateReportView.as_view(), name='generate_report'),
    path('chat/<int:chat_id>/export-report/',
         views.ExportReportView.as_view(), name='export_report'),
    path('chat/<int:chat_id>/download-pdf/',
         views.DownloadPDFReportView.as_view(), name='download_pdf_report'),






] + static(settings.MEDIA_URL, document_root=settings.MEDIA_ROOT)

# if settings.PROD:
#     # add these urls for production environments only
#     # urlpatterns.append(path('api/', include(router.urls)))
#     pass
# else:
#     # add these urls for non-production environments only
#     # urlpatterns.append(path('api/', include(router.urls)))
#     pass<|MERGE_RESOLUTION|>--- conflicted
+++ resolved
@@ -20,7 +20,6 @@
     path('aboutus/', views.aboutus, name='aboutus'),  # Alias for tests
     path('features/', views.features, name='features'),
 
-<<<<<<< HEAD
     # Auth urls - kebab-case paths for allauth integration
     # Custom kebab-case aliases that map to allauth views
     path('login/', allauth_views.LoginView.as_view(), name='login'),
@@ -32,7 +31,6 @@
     path('register/', views.register, name='register_page'),  # User registration
     path('profile/', views.profile, name='profile'),  # User profile view
     path('results/', views.results, name='results'),  # User results view
-=======
     # Auth urls
     # path('', views.index, name='login'),
     # path('', views.index, name='login'),
@@ -46,7 +44,6 @@
          name='logout'),
     path('profile/', views.profile, name='profile'),
     path('results/', views.results, name='results'),
->>>>>>> dc1c6cbd
 
     # Chat url
     path('chat/', views.chat_list, name='chat-list'),
