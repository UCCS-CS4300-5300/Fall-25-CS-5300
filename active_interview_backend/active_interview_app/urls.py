import os


from django.urls import path, include
from django.contrib.auth import views as auth_views

from django.conf import settings
from django.conf.urls.static import static
from django.contrib.auth.models import User
from django.urls import path, include
from rest_framework import routers

from . import views


# Create router and register views
router = routers.DefaultRouter()


urlpatterns = [
    # Misc. urls
    path('', views.index, name='index'),
<<<<<<< HEAD
    path('about-us/', views.aboutus, name='about-us'),
=======
    path('features/', views.features, name='features'),
    path('features/', views.features, name='features'),
>>>>>>> 268858a4

    # Auth urls
    # path('', views.index, name='login'),
    # path('', views.index, name='login'),
    path('testlogged/', views.loggedin, name='loggedin'),
    path('accounts/', include('django.contrib.auth.urls')),
    path('accounts/register/', views.register, name='register_page'),
    path('accounts/logout/', auth_views.LogoutView.as_view(template_name='registration/logged_out.html'), name='logout'),

    # Chat urls
    path('chat/', views.chat_list, name='chat-list'),
    path('chat/create/', views.CreateChat.as_view(), name='chat-create'),
    path('chat/<int:chat_id>/', views.ChatView.as_view(), name='chat-view'),
    path('chat/<int:chat_id>/edit/', views.EditChat.as_view(), name='chat-edit'),
    path('chat/<int:chat_id>/delete/', views.DeleteChat.as_view(), name='chat-delete'),

    # Demo urls
    # path('demo/', views.demo, name='demo'),
    # path('chat-test/', views.test_chat_view, name='chat-test'),

    # api urls
    path('api/', include(router.urls)),

    # Joel's file upload urls
    path('document/', views.upload_file, name='document-list'),
    path('upload-file/', views.upload_file, name='upload_file'),
    path('api/paste-text/', views.UploadedJobListingView.as_view(), name='save_pasted_text'),
    path('paste-text/<int:pk>/', views.UploadedJobListingView.as_view(), name='pasted_text_detail'),
    path('api/files/', views.UploadedResumeView.as_view(), name='file_list'),  #List files and uploads.
    #path('api/files/<int:pk>/', views.UploadedResumeDetail.as_view(), name='file_detail'), #Making changes to files.
    path('pasted-text/', views.UploadedJobListingView.as_view(), name='save_pasted_text'), #For the text box input.
] + static(settings.MEDIA_URL, document_root=settings.MEDIA_ROOT)

# if settings.PROD:
#     # add these urls for production environments only
#     # urlpatterns.append(path('api/', include(router.urls)))
#     pass
# else:
#     # add these urls for non-production environments only
#     # urlpatterns.append(path('api/', include(router.urls)))
#     pass
    <|MERGE_RESOLUTION|>--- conflicted
+++ resolved
@@ -20,12 +20,8 @@
 urlpatterns = [
     # Misc. urls
     path('', views.index, name='index'),
-<<<<<<< HEAD
     path('about-us/', views.aboutus, name='about-us'),
-=======
     path('features/', views.features, name='features'),
-    path('features/', views.features, name='features'),
->>>>>>> 268858a4
 
     # Auth urls
     # path('', views.index, name='login'),
