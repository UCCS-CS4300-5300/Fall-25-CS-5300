--- conflicted
+++ resolved
@@ -99,7 +99,6 @@
     path('chat/<int:chat_id>/download-pdf/',
          views.DownloadPDFReportView.as_view(), name='download_pdf_report'),
 
-<<<<<<< HEAD
     # Question Bank Tagging urls (Issue #24)
     path('question-banks/', question_bank_views.question_banks_view,
          name='question_banks'),
@@ -107,11 +106,6 @@
          question_bank_views.AutoAssembleInterviewView.as_view(),
          name='auto_assemble_interview'),
 
-
-
-
-
-=======
     # User Profile View (Issue #69)
     path('user/<int:user_id>/profile/', views.view_user_profile,
          name='view_user_profile'),
@@ -127,7 +121,6 @@
     # Candidate Search urls (Issue #69)
     path('candidates/search/', views.candidate_search,
          name='candidate_search'),
->>>>>>> 5079495d
 
 ] + static(settings.MEDIA_URL, document_root=settings.MEDIA_ROOT)
 
