--- conflicted
+++ resolved
@@ -23,11 +23,7 @@
 urlpatterns = [
     path('admin/', admin.site.urls),
 
-<<<<<<< HEAD
-    # Django Allauth URLs (must come before app urls to handle /accounts/ properly)
-=======
-    # Django allauth URLs (must come before app urls to handle OAuth)
->>>>>>> 1cd07c4a
+    # Django allauth URLs for OAuth authentication (must come before app urls to properly handle /accounts/ routes)
     path('accounts/', include('allauth.urls')),
 
     # add app urls
