# Database Models Reference

Complete reference for all Django models in Active Interview Service.

## Core Models

### User

**Built-in Django model** (`django.contrib.auth.models.User`)

Extended with group-based permissions.

**Key Fields:**
- `username` (CharField) - Unique username
- `email` (EmailField) - User email
- `password` (CharField) - Hashed password
- `is_active` (BooleanField) - Account status
- `is_staff` (BooleanField) - Admin access
- `date_joined` (DateTimeField) - Registration date

**Groups:**
- `average_role` - Standard user permissions (created manually)

**Related models:**
- `UserProfile` (one-to-one) - **NEW: Issue #69**
- `UploadedResume` (one-to-many)
- `UploadedJobListing` (one-to-many)
- `Chat` (one-to-many)

---

### UserProfile

**Location:** `active_interview_app/models.py:11-66`

**Issue**: [#69](https://github.com/UCCS-CS4300-5300/Fall-25-CS-5300/issues/69)

Extended user profile for role-based access control and OAuth support.

**Fields:**

| Field | Type | Description | Constraints |
|-------|------|-------------|-------------|
| `user` | OneToOneField(User) | Associated user | CASCADE, related_name='profile' |
| `role` | CharField(20) | User role | Choices: admin/interviewer/candidate, default='candidate' |
| `auth_provider` | CharField(50) | Auth method | default='local' |
| `created_at` | DateTimeField | Profile creation | auto_now_add=True |
| `updated_at` | DateTimeField | Last update | auto_now=True |

**Role Choices:**
- `ADMIN` (`'admin'`) - Full system access, can manage roles
- `INTERVIEWER` (`'interviewer'`) - Can view all candidate profiles
- `CANDIDATE` (`'candidate'`) - Default role, own data only

**Methods:**
- `__str__()` - Returns formatted string with username, role, and auth provider

**Signals:**
- `create_user_profile` - Auto-creates profile when User is created
- `save_user_profile` - Auto-saves profile when User is saved

**Usage:**
```python
# Access user's role
role = request.user.profile.role

# Check if admin
if request.user.profile.role == 'admin':
    # Admin logic
    pass
```

**Related Documentation:**
- [RBAC Feature Guide](../features/rbac.md)
- [API Reference - RBAC Endpoints](api.md#rbac-endpoints)

---

### UploadedResume

**Location:** `active_interview_app/models.py`

Stores user resume files with extracted text content.

**Fields:**

| Field | Type | Description | Constraints |
|-------|------|-------------|-------------|
| `user` | ForeignKey(User) | Resume owner | CASCADE |
| `title` | CharField(100) | User-defined title | Required |
| `file` | FileField | Uploaded file | `upload_to='uploads/'` |
| `text_content` | TextField | Extracted text | Optional, blank=True |
| `uploaded_at` | DateTimeField | Upload timestamp | auto_now_add=True |

**Methods:**
- `__str__()` - Returns title

**File Processing:**
- PDF files: Extracted with `pymupdf4llm.to_markdown()`
- DOCX files: Extracted with `python-docx`
- Text stored in `text_content` field for AI processing

**Deletion Behavior:**
- When user is deleted: Resume is deleted (CASCADE)
- File is also deleted from filesystem

**Example:**
```python
resume = UploadedResume.objects.create(
    user=user,
    title="Software Engineer Resume",
    file=uploaded_file,
    text_content="Extracted resume text..."
)
```

---

### UploadedJobListing

**Location:** `active_interview_app/models.py:104-184`

**Issues:** [#21](https://github.com/UCCS-CS4300-5300/Fall-25-CS-5300/issues/21), [#51](https://github.com/UCCS-CS4300-5300/Fall-25-CS-5300/issues/51), [#52](https://github.com/UCCS-CS4300-5300/Fall-25-CS-5300/issues/52), [#53](https://github.com/UCCS-CS4300-5300/Fall-25-CS-5300/issues/53)

Stores job posting documents with AI-powered parsing of requirements, skills, and seniority level.

**Core Fields:**

| Field | Type | Description | Constraints |
|-------|------|-------------|-------------|
| `user` | ForeignKey(User) | Job listing owner | CASCADE |
| `title` | CharField(255) | User-defined or extracted title | Optional |
| `filename` | CharField(255) | Original filename | Required |
| `file` | FileField | Uploaded file (optional) | upload_to='uploads/' |
| `content` | TextField | Job description text | Required |
| `created_at` | DateTimeField | Upload timestamp | auto_now_add=True |

**AI-Parsed Fields (Issues #51, #52):**

| Field | Type | Description | Structure |
|-------|------|-------------|-----------|
| `required_skills` | JSONField | Extracted skills | List: `["Python", "Django", "5+ years"]` |
| `seniority_level` | CharField(50) | Detected seniority | Choices: entry/mid/senior/lead/executive |
| `requirements` | JSONField | Structured requirements | See structure below |
| `recommended_template` | ForeignKey(InterviewTemplate) | Auto-recommended template | SET_NULL, optional (Issue #53) |

**Parsing Metadata:**

| Field | Type | Description | Constraints |
|-------|------|-------------|-------------|
| `parsing_status` | CharField(20) | AI parsing status | Choices: pending/in_progress/success/error |
| `parsing_error` | TextField | Error message if failed | Optional |
| `parsed_at` | DateTimeField | Parsing completion time | Optional |

**Seniority Level Choices:**
- `entry` - Entry Level (0-2 years)
- `mid` - Mid Level (2-5 years)
- `senior` - Senior (5-8 years)
- `lead` - Lead/Principal (8-12 years)
- `executive` - Executive/Director (12+ years)

**Requirements JSON Structure:**
```json
{
  "education": ["Bachelor's in Computer Science", "Master's preferred"],
  "years_experience": "5+",
  "certifications": ["AWS Certified", "PMP"],
  "responsibilities": [
    "Lead backend development projects",
    "Mentor junior developers",
    "Design scalable systems"
  ]
}
```

**Methods:**
- `__str__()` - Returns title

**Creation Methods:**
- **File upload:** Upload PDF/DOCX/TXT file (content auto-extracted)
- **Paste text:** Directly paste job description (no file)
- **Auto-parsing:** AI parsing triggered automatically after creation

**AI Parsing Service:**
- **Module:** `job_listing_parser.py`
- **Model:** OpenAI GPT-4o
- **Extracts:** Required skills, seniority level, structured requirements
- **Recommends:** Best matching interview template based on seniority

**Deletion Behavior:**
- When user is deleted: Job listing is deleted (CASCADE)
- When recommended template deleted: Set to NULL (SET_NULL)

**Example (Manual Creation):**
```python
# Via file upload
job = UploadedJobListing.objects.create(
    user=user,
    filename="senior_dev_role.txt",
    title="Senior Django Developer",
    file=uploaded_file,
    content="Extracted job text...",
    parsing_status='pending'
)

# Via text paste
job = UploadedJobListing.objects.create(
    user=user,
    filename="",
    title="Senior Django Developer",
    content="Pasted job description...",
    parsing_status='pending'
)
```

**Example (After AI Parsing):**
```python
# Get parsed job listing
job = UploadedJobListing.objects.get(id=1)

# Access parsed data
print(job.required_skills)
# ['Python', 'Django', 'PostgreSQL', '5+ years experience']

print(job.seniority_level)
# 'senior'

print(job.requirements)
# {
#   'education': ["Bachelor's in CS"],
#   'years_experience': '5+',
#   'certifications': ['AWS'],
#   'responsibilities': ['Lead projects', 'Mentor developers']
# }

print(job.recommended_template.name)
# 'Senior System Design'
```

**Related Documentation:**
- [Job Listing Ingestion Feature Guide](../features/job-listing-ingestion.md)
- [API Reference - Job Listing Endpoints](api.md#job-listing-endpoints)

---

### Chat

**Location:** `active_interview_app/models.py`

Central model representing an interview session.

**Fields:**

| Field | Type | Description | Constraints |
|-------|------|-------------|-------------|
| `user` | ForeignKey(User) | Chat owner | CASCADE |
| `title` | CharField(50) | Chat name | Required |
| `messages` | JSONField | Message array | default=list, blank=True |
| `key_questions` | JSONField | Timed questions | default=list, blank=True |
| `resume` | ForeignKey(UploadedResume) | Linked resume | SET_NULL, optional |
| `job_listing` | ForeignKey(UploadedJobListing) | Linked job | SET_NULL, optional |
| `difficulty` | IntegerField | Difficulty (1-10) | default=5, validators=[1-10] |
| `type` | CharField(5) | Interview type | Choices: GEN/SKL/PER/FIN |
| `created_at` | DateTimeField | Creation time | auto_now_add=True |
| `updated_at` | DateTimeField | Last update | auto_now=True |

**Interview Types:**

| Code | Display Name | Description |
|------|--------------|-------------|
| `GEN` | General Interview | Broad general questions |
| `SKL` | Industry Skills | Technical/domain-specific |
| `PER` | Personality/Culture Fit | Behavioral questions |
| `FIN` | Final Screening | Comprehensive final round |

**JSON Field Structures:**

**messages:**
```json
[
  {
    "role": "user",
    "content": "Tell me about yourself."
  },
  {
    "role": "assistant",
    "content": "AI response here..."
  }
]
```

**key_questions:**
```json
[
  {
    "question": "Describe a challenging project you worked on.",
    "time_limit": 300
  }
]
```

**Methods:**
- `__str__()` - Returns title
- `get_type_display()` - Returns human-readable type name

**Deletion Behavior:**
- When user deleted: Chat deleted (CASCADE)
- When resume deleted: Set to NULL (SET_NULL)
- When job listing deleted: Set to NULL (SET_NULL)

**Example:**
```python
chat = Chat.objects.create(
    user=user,
    title="Python Developer Interview",
    resume=resume,
    job_listing=job,
    difficulty=7,
    type="SKL",
    messages=[],
    key_questions=[]
)
```

---

### ExportableReport

**Location:** `active_interview_app/models.py`

Stores structured interview report data for PDF generation.

**Fields:**

| Field | Type | Description | Constraints |
|-------|------|-------------|-------------|
| `chat` | OneToOneField(Chat) | Linked chat session | CASCADE |
| `generated_at` | DateTimeField | Generation time | auto_now_add=True |
| `last_updated` | DateTimeField | Last update | auto_now=True |
| `professionalism_score` | IntegerField | Professionalism (0-100) | Optional, validators=[0-100] |
| `subject_knowledge_score` | IntegerField | Technical knowledge | Optional, validators=[0-100] |
| `clarity_score` | IntegerField | Communication clarity | Optional, validators=[0-100] |
| `overall_score` | IntegerField | Overall performance | Optional, validators=[0-100] |
| `feedback_text` | TextField | AI-generated feedback | Optional |
| `question_responses` | JSONField | Q&A array | default=list |
| `total_questions_asked` | IntegerField | Question count | default=0 |
| `total_responses_given` | IntegerField | Response count | default=0 |
| `interview_duration_minutes` | IntegerField | Duration | Optional |
| `pdf_generated` | BooleanField | PDF status | default=False |
| `pdf_file` | FileField | Generated PDF | Optional |

**JSON Field Structure:**

**question_responses:**
```json
[
  {
    "question": "Tell me about yourself.",
    "answer": "User's response...",
    "score": 8,
    "feedback": "Strong response with clear examples."
  }
]
```

**Score Ranges:**
- 0-100 for all score fields
- Validators ensure scores don't exceed range

**Methods:**
- `__str__()` - Returns chat title + "Report"

**Deletion Behavior:**
- When chat deleted: Report deleted (CASCADE)

**Example:**
```python
report = ExportableReport.objects.create(
    chat=chat,
    professionalism_score=85,
    subject_knowledge_score=90,
    clarity_score=78,
    overall_score=84,
    feedback_text="Great interview performance...",
    question_responses=[
        {
            "question": "Describe your experience.",
            "answer": "User answer...",
            "score": 9,
            "feedback": "Excellent detail."
        }
    ],
    total_questions_asked=10,
    total_responses_given=10
)
```

---

### InterviewTemplate

**Location:** `active_interview_app/models.py:285-353`

**Issues:** [#53](https://github.com/UCCS-CS4300-5300/Fall-25-CS-5300/issues/53), [#124](https://github.com/UCCS-CS4300-5300/Fall-25-CS-5300/issues/124)

Stores customizable interview templates with question banks, tags, and difficulty distribution.

**Fields:**

| Field | Type | Description | Constraints |
|-------|------|-------------|-------------|
| `user` | ForeignKey(User) | Template owner | CASCADE |
| `name` | CharField(200) | Template name | Required |
| `description` | TextField | Template description | Optional |
| `difficulty` | IntegerField | Overall difficulty (1-5) | validators=[1-5] |
| `question_count` | IntegerField | Number of questions | validators=[1-50] |
| `easy_percentage` | IntegerField | % easy questions | validators=[0-100], default=33 |
| `medium_percentage` | IntegerField | % medium questions | validators=[0-100], default=34 |
| `hard_percentage` | IntegerField | % hard questions | validators=[0-100], default=33 |
| `tags` | ManyToManyField(Tag) | Template tags | Optional |
| `question_banks` | ManyToManyField(QuestionBank) | Associated banks | Optional |
| `created_at` | DateTimeField | Creation time | auto_now_add=True |
| `updated_at` | DateTimeField | Last update | auto_now=True |

**Difficulty Levels:**
- `1` - Very Easy (Entry level, basic questions)
- `2` - Easy (Junior level)
- `3` - Medium (Mid-level, standard technical)
- `4` - Hard (Senior level, complex scenarios)
- `5` - Very Hard (Lead/Principal, system design)

**Difficulty Distribution:**
- Percentages must sum to 100 (validated via `validate_difficulty_distribution()`)
- Default: 33% easy, 34% medium, 33% hard
- Can be customized per template

**Methods:**
- `__str__()` - Returns template name
- `validate_difficulty_distribution()` - Checks percentages sum to 100
- `to_dict()` - Returns JSON-serializable dictionary

**Deletion Behavior:**
- When user deleted: Template deleted (CASCADE)
- When tag deleted: Relationship removed (ManyToMany)
- When question bank deleted: Relationship removed (ManyToMany)
- When template deleted: Job listings with this recommendation set to NULL (SET_NULL)

**Example:**
```python
from active_interview_app.models import InterviewTemplate, Tag, QuestionBank

# Create template
template = InterviewTemplate.objects.create(
    user=user,
    name="Senior System Design",
    description="Advanced system design interview for senior engineers",
    difficulty=4,
    question_count=15,
    easy_percentage=20,
    medium_percentage=40,
    hard_percentage=40
)

# Add tags
backend_tag = Tag.objects.get(name="Backend")
python_tag = Tag.objects.get(name="Python")
template.tags.add(backend_tag, python_tag)

# Add question banks
system_design_bank = QuestionBank.objects.get(name="System Design")
template.question_banks.add(system_design_bank)

# Validate distribution
assert template.validate_difficulty_distribution()  # Should be True
```

**Usage in Job Listing Recommendations:**

Templates are automatically recommended based on job listing seniority:

| Seniority Level | Recommended Difficulty |
|-----------------|------------------------|
| Entry | 1-2 (Easy) |
| Mid | 2-3 (Medium) |
| Senior | 3-4 (Hard) |
| Lead | 4-5 (Very Hard) |
| Executive | 3-5 (Hard to Very Hard) |

**Related Documentation:**
- [Template Management Feature Guide](../features/template-management.md)
- [Job Listing Ingestion Feature Guide](../features/job-listing-ingestion.md)

---

## Token Tracking Models

### TokenUsage

**Location:** `active_interview_app/token_usage_models.py`

Tracks OpenAI API token usage per request.

**Fields:**

| Field | Type | Description | Constraints |
|-------|------|-------------|-------------|
| `user` | ForeignKey(User) | User who made request | SET_NULL, optional |
| `model_name` | CharField(50) | AI model used | e.g., "gpt-4o" |
| `prompt_tokens` | IntegerField | Input tokens | Required |
| `completion_tokens` | IntegerField | Output tokens | Required |
| `total_tokens` | IntegerField | Sum | Auto-calculated on save |
| `request_type` | CharField(50) | Request category | Optional |
| `branch_name` | CharField(100) | Git branch | Optional |
| `created_at` | DateTimeField | Request time | auto_now_add=True |

**Methods:**
- `save()` - Auto-calculates `total_tokens`
- `estimate_cost()` - Calculates cost based on model
- `get_branch_summary(branch)` - Aggregates tokens for a branch

**Pricing (as of implementation):**
- GPT-4o: $0.03/1K prompt, $0.06/1K completion
- Claude Sonnet 4.5: $0.003/1K prompt, $0.015/1K completion

**Example:**
```python
TokenUsage.objects.create(
    user=user,
    model_name="gpt-4o",
    prompt_tokens=1500,
    completion_tokens=800,
    request_type="chat_completion",
    branch_name="feature/new-interview"
)
```

---

### MergeTokenStats

**Location:** `active_interview_app/merge_stats_models.py`

Tracks cumulative token usage when branches are merged.

**Fields:**

| Field | Type | Description | Constraints |
|-------|------|-------------|-------------|
| `source_branch` | CharField(100) | Merged branch name | Required |
| `target_branch` | CharField(100) | Target branch | default="main" |
| `commit_sha` | CharField(40) | Merge commit | unique=True |
| `merged_by` | ForeignKey(User) | User who merged | SET_NULL, optional |
| `merge_date` | DateTimeField | Merge timestamp | auto_now_add=True |
| `total_prompt_tokens` | IntegerField | Sum prompt tokens | default=0 |
| `total_completion_tokens` | IntegerField | Sum completion tokens | default=0 |
| `total_tokens` | IntegerField | Sum all tokens | default=0 |
| `request_count` | IntegerField | Number of requests | default=0 |
| `cumulative_total_tokens` | IntegerField | Running total | default=0 |
| `cumulative_total_cost` | FloatField | Running cost | default=0.0 |
| `pr_number` | IntegerField | GitHub PR number | Optional |
| `notes` | TextField | Additional notes | Optional |

**Properties:**
- `branch_cost` - Calculates cost for this merge

**Class Methods:**
- `create_from_branch(branch, commit, user)` - Creates merge record
- `get_total_cumulative_tokens()` - Total across all merges
- `get_total_cumulative_cost()` - Total cost across all merges
- `get_breakdown_summary()` - Detailed breakdown

**Example:**
```python
merge_stat = MergeTokenStats.create_from_branch(
    source_branch="feature/new-ui",
    commit_sha="abc123",
    merged_by=user
)
```

**Cumulative Tracking:**

Each new merge automatically calculates:
```python
cumulative_total_tokens = previous_cumulative + this_merge_tokens
cumulative_total_cost = previous_cumulative + this_merge_cost
```

---

## Observability Models

**Location:** `active_interview_app/observability_models.py`

**Issues**: [#14](https://github.com/UCCS-CS4300-5300/Fall-25-CS-5300/issues/14), [#15](https://github.com/UCCS-CS4300-5300/Fall-25-CS-5300/issues/15)

Models for tracking application performance, error rates, and provider costs.

### RequestMetric

Tracks individual HTTP requests for RPS and latency analysis.

**Fields:**

| Field | Type | Description | Constraints |
|-------|------|-------------|-------------|
| `timestamp` | DateTimeField | Request time | auto_now_add=True, indexed |
| `endpoint` | CharField(255) | Request path | indexed |
| `method` | CharField(10) | HTTP method | GET, POST, etc. |
| `status_code` | IntegerField | Response status | indexed |
| `response_time_ms` | FloatField | Latency (ms) | Required |
| `user_id` | IntegerField | User ID | nullable |

**Properties:**
- `is_error` - True if status >= 400
- `is_client_error` - True if 400 <= status < 500
- `is_server_error` - True if status >= 500

**Class Methods:**
- `calculate_rps(endpoint, start_time, end_time)` - Calculate requests per second
- `get_error_rate(endpoint, start_time, end_time)` - Calculate error percentage
- `calculate_percentiles(endpoint, start_time, end_time)` - Get p50/p95 latency

**Example:**
```python
# Get RPS for last minute
rps = RequestMetric.calculate_rps(
    endpoint='/api/chat/',
    start_time=timezone.now() - timedelta(minutes=1),
    end_time=timezone.now()
)

# Get latency percentiles
percentiles = RequestMetric.calculate_percentiles(
    endpoint='/api/chat/',
    start_time=timezone.now() - timedelta(hours=1),
    end_time=timezone.now()
)
print(f"p50: {percentiles['p50']}ms, p95: {percentiles['p95']}ms")
```

---

### DailyMetricsSummary

Aggregated daily statistics for efficient historical analysis.

**Fields:**

| Field | Type | Description | Constraints |
|-------|------|-------------|-------------|
| `date` | DateField | Summary date | unique=True, indexed |
| `total_requests` | IntegerField | Request count | default=0 |
| `total_errors` | IntegerField | Error count | default=0 |
| `client_errors` | IntegerField | 4xx count | default=0 |
| `server_errors` | IntegerField | 5xx count | default=0 |
| `avg_response_time` | FloatField | Average latency | default=0.0 |
| `p50_response_time` | FloatField | Median latency | default=0.0 |
| `p95_response_time` | FloatField | 95th percentile | default=0.0 |
| `max_response_time` | FloatField | Maximum latency | default=0.0 |
| `endpoint_stats` | JSONField | Per-endpoint breakdown | default=dict |
| `created_at` | DateTimeField | Record creation | auto_now_add=True |
| `updated_at` | DateTimeField | Last update | auto_now=True |

**Properties:**
- `error_rate` - Calculated as (total_errors / total_requests) * 100

**Example:**
```python
# Get yesterday's summary
yesterday = date.today() - timedelta(days=1)
summary = DailyMetricsSummary.objects.get(date=yesterday)

print(f"Requests: {summary.total_requests:,}")
print(f"Error rate: {summary.error_rate:.1f}%")
print(f"p95 latency: {summary.p95_response_time:.2f}ms")
```

---

### ProviderCostDaily

Daily provider spending aggregation for budget tracking.

**Fields:**

| Field | Type | Description | Constraints |
|-------|------|-------------|-------------|
| `date` | DateField | Cost date | indexed |
| `provider` | CharField(100) | Provider name | e.g., "OpenAI", indexed |
| `service` | CharField(100) | Service name | e.g., "gpt-4o" |
| `total_requests` | IntegerField | API call count | default=0 |
| `total_cost_usd` | DecimalField(10,4) | Total cost | default=0.0 |
| `total_tokens` | BigIntegerField | Token usage | default=0 |
| `prompt_tokens` | BigIntegerField | Input tokens | default=0 |
| `completion_tokens` | BigIntegerField | Output tokens | default=0 |
| `created_at` | DateTimeField | Record creation | auto_now_add=True |
| `updated_at` | DateTimeField | Last update | auto_now=True |

**Unique Together:** `(date, provider, service)`

**Class Methods:**
- `get_monthly_cost(year, month, provider=None)` - Aggregate monthly spending

**Example:**
```python
# Get monthly OpenAI cost
monthly_cost = ProviderCostDaily.get_monthly_cost(
    year=2025,
    month=1,
    provider='OpenAI'
)
print(f"OpenAI January cost: ${monthly_cost:.2f}")
```

---

### ErrorLog

Detailed error logging with stack traces for debugging.

**Fields:**

| Field | Type | Description | Constraints |
|-------|------|-------------|-------------|
| `timestamp` | DateTimeField | Error time | auto_now_add=True, indexed |
| `endpoint` | CharField(255) | Request path | indexed |
| `method` | CharField(10) | HTTP method | Required |
| `status_code` | IntegerField | Error status | indexed |
| `error_type` | CharField(255) | Exception class | Required |
| `error_message` | TextField | Error description | Required |
| `stack_trace` | TextField | Full traceback | blank=True |
| `user_id` | IntegerField | User ID | nullable |
| `request_data` | JSONField | Request context | default=dict |

**Example:**
```python
# Get recent 5xx errors
server_errors = ErrorLog.objects.filter(
    status_code__gte=500,
    timestamp__gte=timezone.now() - timedelta(hours=1)
).order_by('-timestamp')

for error in server_errors:
    print(f"{error.timestamp}: {error.error_type} at {error.endpoint}")
```

---

**Related Documentation:**
- [Observability Feature Guide](../features/observability-metrics.md)
- [Middleware Documentation](../features/observability-metrics.md#middleware)
- [Management Commands](../features/observability-metrics.md#management-commands)

---

## Model Relationships

### Entity Relationship Diagram

```
┌──────────┐
│   User   │
└────┬─────┘
     │
     ├─────< UploadedResume
     │
     ├─────< UploadedJobListing ──> InterviewTemplate (recommended_template, optional)
     │
     ├─────< InterviewTemplate ────< Tag (ManyToMany)
     │       │                  └───< QuestionBank (ManyToMany)
     │
     ├─────< Chat ──────< ExportableReport (OneToOne)
     │       │
     │       ├──> UploadedResume (optional)
     │       └──> UploadedJobListing (optional)
     │
     ├─────< TokenUsage
     │
     └─────< MergeTokenStats
```

### Deletion Cascade Rules

| Parent | Child | Behavior |
|--------|-------|----------|
| User | UploadedResume | CASCADE (delete resume) |
| User | UploadedJobListing | CASCADE (delete job) |
| User | InterviewTemplate | CASCADE (delete template) |
| User | Chat | CASCADE (delete chat) |
| User | TokenUsage | SET_NULL (keep record) |
| User | MergeTokenStats | SET_NULL (keep record) |
| Chat | ExportableReport | CASCADE (delete report) |
| UploadedResume | Chat | SET_NULL (keep chat, remove link) |
| UploadedJobListing | Chat | SET_NULL (keep chat, remove link) |
| InterviewTemplate | UploadedJobListing | SET_NULL (keep job listing, remove recommendation) |
| Tag | InterviewTemplate | REMOVE (ManyToMany, keep both) |
| QuestionBank | InterviewTemplate | REMOVE (ManyToMany, keep both) |

---

## Database Indexes

**Automatically indexed fields:**
- Primary keys (`id`)
- Foreign keys
- Unique fields (`commit_sha`)

**Consider adding indexes for:**
- `Chat.created_at` (frequent ordering)
- `TokenUsage.branch_name` (frequent filtering)
- `MergeTokenStats.merge_date` (frequent ordering)

---

## Migrations

**Location:** `active_interview_app/migrations/`

**Key migrations:**
- `0001_initial.py` - Initial models
- `0002_*.py` - Token tracking models
- `0003_alter_chat_type_exportablereport.py` - ExportableReport model

**Creating migrations:**
```bash
python manage.py makemigrations
python manage.py migrate
```

**Viewing migrations:**
```bash
python manage.py showmigrations
python manage.py sqlmigrate active_interview_app 0001
```

---

## Admin Interface

All models registered in Django admin (`admin.py`):

**Access:** `http://127.0.0.1:8000/admin`

**Registered models:**
- User (Django default)
- UserProfile
- UploadedResume
- UploadedJobListing
- InterviewTemplate
- Tag
- QuestionBank
- Chat
- ExportableReport
- TokenUsage
- MergeTokenStats
<<<<<<< HEAD
- RequestMetric
- DailyMetricsSummary
- ProviderCostDaily
- ErrorLog
=======
- InvitedInterview
- RoleChangeRequest
>>>>>>> 12146351

**Admin features:**
- List views with filters
- Search by title/username
- Inline editing for related objects
- CSV export (with django-import-export)

---

## Model Usage Examples

### Creating an Interview Session

```python
from django.contrib.auth.models import User
from active_interview_app.models import Chat, UploadedResume

# Get or create user
user = User.objects.get(username='john')

# Get user's resume
resume = UploadedResume.objects.filter(user=user).first()

# Create chat
chat = Chat.objects.create(
    user=user,
    title="Senior Django Dev Interview",
    resume=resume,
    difficulty=8,
    type="SKL"
)
```

### Generating a Report

```python
from active_interview_app.models import ExportableReport

# Get chat
chat = Chat.objects.get(id=1)

# Create or update report
report, created = ExportableReport.objects.get_or_create(chat=chat)
report.professionalism_score = 85
report.subject_knowledge_score = 92
report.clarity_score = 78
report.overall_score = 85
report.save()
```

### Querying Token Usage

```python
from active_interview_app.token_usage_models import TokenUsage, MergeTokenStats

# Get tokens for a branch
tokens = TokenUsage.objects.filter(branch_name='feature/chat').aggregate(
    total=Sum('total_tokens')
)

# Get cumulative stats
total_tokens = MergeTokenStats.get_total_cumulative_tokens()
total_cost = MergeTokenStats.get_total_cumulative_cost()
```

---

## Next Steps

- **[API Reference](api.md)** - REST API endpoints
- **[Architecture Overview](overview.md)** - System architecture
- **[Testing Guide](../setup/testing.md)** - Model testing examples<|MERGE_RESOLUTION|>--- conflicted
+++ resolved
@@ -854,15 +854,12 @@
 - ExportableReport
 - TokenUsage
 - MergeTokenStats
-<<<<<<< HEAD
 - RequestMetric
 - DailyMetricsSummary
 - ProviderCostDaily
 - ErrorLog
-=======
 - InvitedInterview
 - RoleChangeRequest
->>>>>>> 12146351
 
 **Admin features:**
 - List views with filters
